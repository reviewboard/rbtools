#!/usr/bin/env python
#
# setup.py -- Installation for rbtools.
#
# Copyright (C) 2009 Christian Hammond
# Copyright (C) 2009 David Trowbridge
#
# Permission is hereby granted, free of charge, to any person obtaining a copy
# of this software and associated documentation files (the "Software"), to deal
# in the Software without restriction, including without limitation the rights
# to use, copy, modify, merge, publish, distribute, sublicense, and/or sell
# copies of the Software, and to permit persons to whom the Software is
# furnished to do so, subject to the following conditions:
#
# The above copyright notice and this permission notice shall be included in
# all copies or substantial portions of the Software.
#
# THE SOFTWARE IS PROVIDED "AS IS", WITHOUT WARRANTY OF ANY KIND, EXPRESS OR
# IMPLIED, INCLUDING BUT NOT LIMITED TO THE WARRANTIES OF MERCHANTABILITY,
# FITNESS FOR A PARTICULAR PURPOSE AND NONINFRINGEMENT. IN NO EVENT SHALL THE
# AUTHORS OR COPYRIGHT HOLDERS BE LIABLE FOR ANY CLAIM, DAMAGES OR OTHER
# LIABILITY, WHETHER IN AN ACTION OF CONTRACT, TORT OR OTHERWISE, ARISING FROM,
# OUT OF OR IN CONNECTION WITH THE SOFTWARE OR THE USE OR OTHER DEALINGS IN THE
# SOFTWARE.

import sys

# Attempt to use currently-installed setuptools first
try:
    from setuptools import setup, find_packages
except ImportError:
    # setuptools was unavailable. Install it then try again
    from ez_setup import use_setuptools
    use_setuptools()
    from setuptools import setup, find_packages

from rbtools import get_package_version, is_release, VERSION


PACKAGE_NAME = 'RBTools'

if is_release():
    download_url = "http://downloads.reviewboard.org/releases/%s/%s.%s/" % \
                   (PACKAGE_NAME, VERSION[0], VERSION[1])
else:
    download_url = "http://downloads.reviewboard.org/nightlies/"


install_requires = [
<<<<<<< HEAD
    'backports.shutil_get_terminal_size',
    'colorlog',
    'colorama',
    'six>=1.8.0',
    'texttable',
=======
    'six>=1.8.0',
    'tqdm',
>>>>>>> 20e92b26
]


# Make sure this is a version of Python we are compatible with. This should
# prevent people on older versions from unintentionally trying to install
# the source tarball, and failing.
if sys.hexversion < 0x02050000:
    sys.stderr.write(
        'RBTools %s is incompatible with your version of Python.\n'
        'Please install RBTools 0.5.x or upgrade Python to at least '
        '2.6.x (preferably 2.7).\n' % get_package_version())
    sys.exit(1)
elif sys.hexversion < 0x02060000:
    sys.stderr.write(
        'RBTools %s is incompatible with your version of Python.\n'
        'Please install RBTools 0.6.x or upgrade Python to at least '
        '2.6.x (preferably 2.7).\n' % get_package_version())
    sys.exit(1)
elif sys.hexversion < 0x02070000:
    install_requires.append('argparse')


rb_commands = [
    'api-get = rbtools.commands.api_get:APIGet',
    'alias = rbtools.commands.alias:Alias',
    'attach = rbtools.commands.attach:Attach',
    'clear-cache = rbtools.commands.clearcache:ClearCache',
    'close = rbtools.commands.close:Close',
    'diff = rbtools.commands.diff:Diff',
    'install = rbtools.commands.install:Install',
    'land = rbtools.commands.land:Land',
    'list-repo-types = rbtools.commands.list_repo_types:ListRepoTypes',
    'login = rbtools.commands.login:Login',
    'logout = rbtools.commands.logout:Logout',
    'patch = rbtools.commands.patch:Patch',
    'post = rbtools.commands.post:Post',
    'publish = rbtools.commands.publish:Publish',
    'setup-completion = rbtools.commands.setup_completion:SetupCompletion',
    'setup-repo = rbtools.commands.setup_repo:SetupRepo',
    'stamp = rbtools.commands.stamp:Stamp',
    'status = rbtools.commands.status:Status',
]

scm_clients = [
    'bazaar = rbtools.clients.bazaar:BazaarClient',
    'clearcase = rbtools.clients.clearcase:ClearCaseClient',
    'cvs = rbtools.clients.cvs:CVSClient',
    'git = rbtools.clients.git:GitClient',
    'mercurial = rbtools.clients.mercurial:MercurialClient',
    'perforce = rbtools.clients.perforce:PerforceClient',
    'plastic = rbtools.clients.plastic:PlasticClient',
    'svn = rbtools.clients.svn:SVNClient',
    'tfs = rbtools.clients.tfs:TFSClient',
]

setup(name=PACKAGE_NAME,
      version=get_package_version(),
      license="MIT",
      description="Command line tools for use with Review Board",
      entry_points={
          'console_scripts': [
              'rbt = rbtools.commands.main:main',
          ],
          'rbtools_commands': rb_commands,
          'rbtools_scm_clients': scm_clients,
      },
      install_requires=install_requires,
      dependency_links=[
          download_url,
      ],
      packages=find_packages(),
      include_package_data=True,
      maintainer="Christian Hammond",
      maintainer_email="chipx86@chipx86.com",
      url="http://www.reviewboard.org/",
      download_url=download_url,
      classifiers=[
          "Development Status :: 4 - Beta",
          "Environment :: Console",
          "Intended Audience :: Developers",
          "License :: OSI Approved :: MIT License",
          "Operating System :: OS Independent",
          "Programming Language :: Python",
          "Topic :: Software Development",
      ])<|MERGE_RESOLUTION|>--- conflicted
+++ resolved
@@ -47,16 +47,12 @@
 
 
 install_requires = [
-<<<<<<< HEAD
     'backports.shutil_get_terminal_size',
     'colorlog',
     'colorama',
     'six>=1.8.0',
     'texttable',
-=======
-    'six>=1.8.0',
     'tqdm',
->>>>>>> 20e92b26
 ]
 
 
