"""Unit tests for GitClient."""

from __future__ import annotations

import os
import re
import unittest
from typing import ClassVar, Optional, TYPE_CHECKING

import kgb

from rbtools.clients import RepositoryInfo
from rbtools.clients.errors import (CreateCommitError,
                                    MergeError,
                                    PushError,
                                    SCMClientDependencyError,
                                    SCMError,
                                    TooManyRevisionsError)
from rbtools.clients.git import GitClient, get_git_candidates
from rbtools.clients.tests import FOO1, FOO2, FOO3, FOO4, SCMClientTestCase
from rbtools.diffs.patches import Patch, PatchAuthor
from rbtools.utils.checks import check_install
from rbtools.utils.filesystem import is_exe_in_path
from rbtools.utils.process import (RunProcessResult,
                                   run_process,
                                   run_process_exec)

if TYPE_CHECKING:
    from collections.abc import Sequence


class BaseGitClientTests(SCMClientTestCase[GitClient]):
    """Base class for unit tests for GitClient.

    Version Added:
        4.0
    """

    #: The SCMClient class to instantiate.
    scmclient_cls = GitClient

    #: The git executable to use.
    _git: ClassVar[str] = ''

    #: The top-level Git directory.
    git_dir: ClassVar[str]

    #: The clone directory.
    clone_dir: ClassVar[str]

    @classmethod
    def setup_checkout(
        cls,
        checkout_dir: str,
    ) -> Optional[str]:
        """Populate a Git checkout.

        This will create a checkout of the sample Git repository stored
        in the :file:`testdata` directory, along with a child clone and a
        grandchild clone.

        Args:
            checkout_dir (unicode):
                The top-level directory in which the clones will be placed.

        Returns:
            str:
            The main checkout directory, or ``None`` if :command:`git` isn't
            in the path.
        """
        scmclient = GitClient()

        if not scmclient.has_dependencies():
            return None

        cls._git = scmclient.git

        cls.git_dir = os.path.join(cls.testdata_dir, 'git-repo')
        cls.clone_dir = checkout_dir

        os.mkdir(checkout_dir, 0o700)

        return checkout_dir

    @classmethod
    def _run_git(
        cls,
        command: Sequence[str],
    ) -> RunProcessResult:
        """Run git with the provided arguments.

        Args:
            command (list of str):
                The arguments to pass to :command:`git`.

        Returns:
            rbtools.utils.process.RunProcessResult:
            The result of the :py:func:`~rbtools.utils.process.run_process`
            call.
        """
        return run_process([cls._git, *command])

    @classmethod
    def _git_add_file_commit(
        cls,
        filename: str,
        data: bytes,
        msg: str,
    ) -> None:
        """Add a file to a git repository.

        Args:
            filename (str):
                The filename to write to.

            data (bytes):
                The content of the file to write.

            msg (str):
                The commit message to use.
        """
        with open(filename, 'wb') as f:
            f.write(data)

        cls._run_git(['add', filename])
        cls._run_git(['commit', '-m', msg])

    def setUp(self) -> None:
        """Set up the test case."""
        super().setUp()

        self.set_user_home(os.path.join(self.testdata_dir, 'homedir'))

    def _git_get_head(self) -> str:
        """Return the HEAD commit SHA.

        Returns:
            str:
            The HEAD commit SHA.
        """
        return (
            self._run_git(['rev-parse', 'HEAD'])
            .stdout
            .read()
            .strip()
        )

    def _git_get_num_commits(self) -> int:
        """Return the number of commits in the repository.

        Version Added:
            5.1

        Returns:
            int:
            The number of commits.
        """
        return len(
            self._run_git(['log', '--oneline'])
            .stdout
            .readlines()
        )


class GitClientTests(BaseGitClientTests):
    """Unit tests for GitClient."""

    TESTSERVER: ClassVar[str] = 'http://127.0.0.1:8080'
    AUTHOR: ClassVar[PatchAuthor] = PatchAuthor(full_name='name',
                                                email='email')

    #: The directory with the child git clone.
    child_clone_dir: ClassVar[str]

    #: The directory with the grandchild git clone.
    grandchild_clone_dir: ClassVar[str]

    #: The directory with the original git clone
    orig_clone_dir: ClassVar[str]

    @classmethod
    def setup_checkout(
        cls,
        checkout_dir: str,
    ) -> Optional[str]:
        """Populate a Git checkout.

        This will create a checkout of the sample Git repository stored
        in the :file:`testdata` directory, along with a child clone and a
        grandchild clone.

        Args:
            checkout_dir (unicode):
                The top-level directory in which the clones will be placed.

        Returns:
            str:
            The main checkout directory, or ``None`` if :command:`git` isn't
            in the path.
        """
        clone_dir = super().setup_checkout(checkout_dir)

        if clone_dir is None:
            return None

        orig_clone_dir = os.path.join(checkout_dir, 'orig')
        child_clone_dir = os.path.join(checkout_dir, 'child')
        grandchild_clone_dir = os.path.join(checkout_dir, 'grandchild')

        cls._run_git(['clone', cls.git_dir, orig_clone_dir])
        cls._run_git(['clone', orig_clone_dir, child_clone_dir])
        cls._run_git(['clone', child_clone_dir, grandchild_clone_dir])

        cls.orig_clone_dir = os.path.realpath(orig_clone_dir)
        cls.child_clone_dir = os.path.realpath(child_clone_dir)
        cls.grandchild_clone_dir = os.path.realpath(grandchild_clone_dir)

        return orig_clone_dir

    def test_check_dependencies_with_git_found(self) -> None:
        """Testing GitClient.check_dependencies with git found"""
        self.spy_on(check_install, op=kgb.SpyOpMatchAny([
            {
                'args': (['git', '--help'],),
                'op': kgb.SpyOpReturn(True),
            },
            {
                'args': (['git.cmd', '--help'],),
                'op': kgb.SpyOpReturn(True),
            },
        ]))

        client = self.build_client(setup=False)
        client.check_dependencies()

        self.assertSpyCallCount(check_install, 1)
        self.assertSpyCalledWith(check_install, ['git', '--help'])

        self.assertEqual(client.git, 'git')

    def test_check_dependencies_with_gitcmd_found_on_windows(self) -> None:
        """Testing GitClient.check_dependencies with git.cmd found on Windows
        """
        self.spy_on(
            get_git_candidates,
            op=kgb.SpyOpReturn(get_git_candidates(target_platform='windows')))

        self.spy_on(check_install, op=kgb.SpyOpMatchAny([
            {
                'args': (['git', '--help'],),
                'op': kgb.SpyOpReturn(False),
            },
            {
                'args': (['git.cmd', '--help'],),
                'op': kgb.SpyOpReturn(True),
            },
        ]))

        client = self.build_client(setup=False)
        client.check_dependencies()

        self.assertSpyCallCount(check_install, 2)
        self.assertSpyCalledWith(check_install.calls[0], ['git', '--help'])
        self.assertSpyCalledWith(check_install.calls[1], ['git.cmd', '--help'])

        self.assertEqual(client.git, 'git.cmd')

    def test_check_dependencies_with_missing(self) -> None:
        """Testing GitClient.check_dependencies with dependencies
        missing
        """
        self.spy_on(check_install, op=kgb.SpyOpReturn(False))

        client = self.build_client(setup=False)

        message = "Command line tools ('git') are missing."

        with self.assertRaisesMessage(SCMClientDependencyError, message):
            client.check_dependencies()

        self.assertSpyCallCount(check_install, 1)
        self.assertSpyCalledWith(check_install, ['git', '--help'])

    def test_check_dependencies_with_missing_on_windows(self) -> None:
        """Testing GitClient.check_dependencies with dependencies
        missing on Windows
        """
        self.spy_on(
            get_git_candidates,
            op=kgb.SpyOpReturn(get_git_candidates(target_platform='windows')))

        self.spy_on(check_install, op=kgb.SpyOpReturn(False))

        client = self.build_client(setup=False)

        message = "Command line tools (one of ('git', 'git.cmd')) are missing."

        with self.assertRaisesMessage(SCMClientDependencyError, message):
            client.check_dependencies()

        self.assertSpyCallCount(check_install, 2)
        self.assertSpyCalledWith(check_install, ['git', '--help'])
        self.assertSpyCalledWith(check_install, ['git.cmd', '--help'])

    def test_git_with_deps_missing(self) -> None:
        """Testing GitClient.git with dependencies missing"""
        self.spy_on(check_install, op=kgb.SpyOpReturn(False))

        client = self.build_client(setup=False)

        # Make sure dependencies are checked for this test before we run
        # git(). This will be the expected setup flow.
        self.assertFalse(client.has_dependencies())

        # This will fall back to "git" even if dependencies are missing.
        self.assertEqual(client.git, 'git')

        self.assertSpyCallCount(check_install, 1)
        self.assertSpyCalledWith(check_install, ['git', '--help'])

    def test_git_with_deps_not_checked(self) -> None:
        """Testing GitClient.git with dependencies not
        checked
        """
        # A False value is used just to ensure git() bails early,
        # and to minimize side-effects.
        self.spy_on(check_install, op=kgb.SpyOpReturn(False))

        client = self.build_client(setup=False)

        message = re.escape(
            'Either GitClient.setup() or '
            'GitClient.has_dependencies() must be called before other '
            'functions are used.'
        )

        with self.assertRaisesRegex(SCMError, message):
            client.git

    def test_get_local_path_with_deps_missing(self) -> None:
        """Testing GitClient.get_local_path with dependencies missing"""
        self.spy_on(check_install, op=kgb.SpyOpReturn(False))

        client = self.build_client(setup=False)

        # Make sure dependencies are checked for this test before we run
        # get_local_path(). This will be the expected setup flow.
        self.assertFalse(client.has_dependencies())

        with self.assertLogs(level='DEBUG') as ctx:
            local_path = client.get_local_path()

        self.assertIsNone(local_path)

        self.assertEqual(
            ctx.records[0].msg,
            'Unable to execute "git --help" or "git.cmd --help": skipping Git')

        self.assertSpyCallCount(check_install, 1)
        self.assertSpyCalledWith(check_install, ['git', '--help'])

    def test_get_local_path_with_deps_not_checked(self) -> None:
        """Testing GitClient.get_local_path with dependencies not
        checked
        """
        # A False value is used just to ensure get_local_path() bails early,
        # and to minimize side-effects.
        self.spy_on(check_install, op=kgb.SpyOpReturn(False))

        client = self.build_client(setup=False)

        message = re.escape(
            'Either GitClient.setup() or '
            'GitClient.has_dependencies() must be called before other '
            'functions are used.'
        )

        with self.assertRaisesRegex(SCMError, message):
            client.get_local_path()

    def test_get_repository_info_simple(self) -> None:
        """Testing GitClient get_repository_info, simple case"""
        client = self.build_client()
        ri = client.get_repository_info()
        assert ri is not None
        assert isinstance(ri.path, str)
        assert ri.base_path is not None

        self.assertIsInstance(ri, RepositoryInfo)
        self.assertEqual(ri.base_path, '')
        self.assertEqual(ri.path.rstrip('/.git'), self.git_dir)

    def test_get_repository_info_with_deps_missing(self) -> None:
        """Testing GitClient.get_repository_info with dependencies
        missing
        """
        self.spy_on(check_install, op=kgb.SpyOpReturn(False))

        client = self.build_client(setup=False)

        # Make sure dependencies are checked for this test before we run
        # get_repository_info(). This will be the expected setup flow.
        self.assertFalse(client.has_dependencies())

        with self.assertLogs(level='DEBUG') as ctx:
            repository_info = client.get_repository_info()

        self.assertIsNone(repository_info)

        self.assertEqual(
            ctx.records[0].msg,
            'Unable to execute "git --help" or "git.cmd --help": skipping Git')

        self.assertSpyCallCount(check_install, 1)
        self.assertSpyCalledWith(check_install, ['git', '--help'])

    def test_get_repository_info_with_deps_not_checked(self) -> None:
        """Testing GitClient.get_repository_info with dependencies
        not checked
        """
        # A False value is used just to ensure get_repository_info() bails
        # early, and to minimize side-effects.
        self.spy_on(check_install, op=kgb.SpyOpReturn(False))

        client = self.build_client(setup=False)

        message = re.escape(
            'Either GitClient.setup() or '
            'GitClient.has_dependencies() must be called before other '
            'functions are used.'
        )

        with self.assertRaisesRegex(SCMError, message):
            client.get_repository_info()

    def test_scan_for_server_simple(self) -> None:
        """Testing GitClient scan_for_server, simple case"""
        client = self.build_client()
        ri = client.get_repository_info()
        assert ri is not None

        server = client.scan_for_server(ri)
        self.assertIsNone(server)

    def test_scan_for_server_property(self) -> None:
        """Testing GitClient scan_for_server using repo property"""
        client = self.build_client()

        self._run_git(['config', 'reviewboard.url', self.TESTSERVER])
        ri = client.get_repository_info()
        assert ri is not None

        self.assertEqual(client.scan_for_server(ri), self.TESTSERVER)

    def test_diff(self) -> None:
        """Testing GitClient.diff"""
        client = self.build_client(needs_diff=True)
        client.get_repository_info()
        base_commit_id = self._git_get_head()

        self._git_add_file_commit('foo.txt', FOO1, 'delete and modify stuff')
        commit_id = self._git_get_head()

        revisions = client.parse_revision_spec([])

        self.assertEqual(
            client.diff(revisions),
            {
                'base_commit_id': base_commit_id,
                'commit_id': commit_id,
                'diff': (
                    b'diff --git a/foo.txt b/foo.txt\n'
                    b'index 634b3e8ff85bada6f928841a9f2c505560840b3a..'
                    b'5e98e9540e1b741b5be24fcb33c40c1c8069c1fb 100644\n'
                    b'--- a/foo.txt\n'
                    b'+++ b/foo.txt\n'
                    b'@@ -6,7 +6,4 @@ multa quoque et bello passus, '
                    b'dum conderet urbem,\n'
                    b' inferretque deos Latio, genus unde Latinum,\n'
                    b' Albanique patres, atque altae moenia Romae.\n'
                    b' Musa, mihi causas memora, quo numine laeso,\n'
                    b'-quidve dolens, regina deum tot volvere casus\n'
                    b'-insignem pietate virum, tot adire labores\n'
                    b'-impulerit. Tantaene animis caelestibus irae?\n'
                    b' \n'
                ),
                'parent_diff': None,
            })

    def test_diff_with_multiple_commits(self) -> None:
        """Testing GitClient.diff with multiple commits"""
        client = self.build_client(needs_diff=True)
        client.get_repository_info()

        base_commit_id = self._git_get_head()

        self._git_add_file_commit('foo.txt', FOO1, 'commit 1')
        self._git_add_file_commit('foo.txt', FOO2, 'commit 1')
        self._git_add_file_commit('foo.txt', FOO3, 'commit 1')
        commit_id = self._git_get_head()

        revisions = client.parse_revision_spec([])

        self.assertEqual(
            client.diff(revisions),
            {
                'base_commit_id': base_commit_id,
                'commit_id': commit_id,
                'diff': (
                    b'diff --git a/foo.txt b/foo.txt\n'
                    b'index 634b3e8ff85bada6f928841a9f2c505560840b3a..'
                    b'63036ed3fcafe870d567a14dd5884f4fed70126c 100644\n'
                    b'--- a/foo.txt\n'
                    b'+++ b/foo.txt\n'
                    b'@@ -1,12 +1,11 @@\n ARMA virumque cano, Troiae '
                    b'qui primus ab oris\n'
                    b'+ARMA virumque cano, Troiae qui primus ab oris\n'
                    b' Italiam, fato profugus, Laviniaque venit\n'
                    b' litora, multum ille et terris iactatus et alto\n'
                    b' vi superum saevae memorem Iunonis ob iram;\n'
                    b'-multa quoque et bello passus, dum conderet urbem,\n'
                    b'+dum conderet urbem,\n'
                    b' inferretque deos Latio, genus unde Latinum,\n'
                    b' Albanique patres, atque altae moenia Romae.\n'
                    b'+Albanique patres, atque altae moenia Romae.\n'
                    b' Musa, mihi causas memora, quo numine laeso,\n'
                    b'-quidve dolens, regina deum tot volvere casus\n'
                    b'-insignem pietate virum, tot adire labores\n'
                    b'-impulerit. Tantaene animis caelestibus irae?\n'
                    b' \n'
                ),
                'parent_diff': None,
            })

    def test_diff_with_exclude_patterns(self) -> None:
        """Testing GitClient.diff with file exclusion"""
        client = self.build_client(needs_diff=True)
        client.get_repository_info()
        base_commit_id = self._git_get_head()

        self._git_add_file_commit('foo.txt', FOO1, 'commit 1')
        self._git_add_file_commit('exclude.txt', FOO2, 'commit 2')
        commit_id = self._git_get_head()

        revisions = client.parse_revision_spec([])

        self.assertEqual(
            client.diff(revisions, exclude_patterns=['exclude.txt']),
            {
                'commit_id': commit_id,
                'base_commit_id': base_commit_id,
                'diff': (
                    b'diff --git a/foo.txt b/foo.txt\n'
                    b'index 634b3e8ff85bada6f928841a9f2c505560840b3a..'
                    b'5e98e9540e1b741b5be24fcb33c40c1c8069c1fb 100644\n'
                    b'--- a/foo.txt\n'
                    b'+++ b/foo.txt\n'
                    b'@@ -6,7 +6,4 @@ multa quoque et bello passus, dum '
                    b'conderet urbem,\n'
                    b' inferretque deos Latio, genus unde Latinum,\n'
                    b' Albanique patres, atque altae moenia Romae.\n'
                    b' Musa, mihi causas memora, quo numine laeso,\n'
                    b'-quidve dolens, regina deum tot volvere casus\n'
                    b'-insignem pietate virum, tot adire labores\n'
                    b'-impulerit. Tantaene animis caelestibus irae?\n'
                    b' \n'
                ),
                'parent_diff': None,
            })

    def test_diff_with_exclude_patterns_spaces_in_filename(self) -> None:
        """Testing GitClient.diff with file exclusion and spaces in filename"""
        client = self.build_client(needs_diff=True)
        client.get_repository_info()
        base_commit_id = self._git_get_head()

        self._git_add_file_commit('included file.txt', FOO1, 'commit 1')
        self._git_add_file_commit('excluded file.txt', FOO2, 'commit 2')
        commit_id = self._git_get_head()

        revisions = client.parse_revision_spec([])

        self.assertEqual(
            client.diff(revisions, include_files=[],
                        exclude_patterns=['excluded file.txt']),
            {
                'commit_id': commit_id,
                'base_commit_id': base_commit_id,
                'diff': (
                    b'diff --git a/included file.txt b/included file.txt\n'
                    b'new file mode 100644\nindex '
                    b'0000000000000000000000000000000000000000..'
                    b'5e98e9540e1b741b5be24fcb33c40c1c8069c1fb\n'
                    b'--- /dev/null\n'
                    b'+++ b/included file.txt\t\n'
                    b'@@ -0,0 +1,9 @@\n'
                    b'+ARMA virumque cano, Troiae qui primus ab oris\n'
                    b'+Italiam, fato profugus, Laviniaque venit\n'
                    b'+litora, multum ille et terris iactatus et alto\n'
                    b'+vi superum saevae memorem Iunonis ob iram;\n'
                    b'+multa quoque et bello passus, dum conderet urbem,\n'
                    b'+inferretque deos Latio, genus unde Latinum,\n'
                    b'+Albanique patres, atque altae moenia Romae.\n'
                    b'+Musa, mihi causas memora, quo numine laeso,\n'
                    b'+\n'
                ),
                'parent_diff': None,
            })

    def test_diff_exclude_in_subdir(self) -> None:
        """Testing GitClient.diff with file exclusion in a subdir"""
        client = self.build_client(needs_diff=True)
        base_commit_id = self._git_get_head()

        os.mkdir('subdir')
        self._git_add_file_commit('foo.txt', FOO1, 'commit 1')
        self._git_add_file_commit('subdir/exclude.txt', FOO2, 'commit 2')

        os.chdir('subdir')
        client.get_repository_info()

        commit_id = self._git_get_head()
        revisions = client.parse_revision_spec([])

        self.assertEqual(
            client.diff(revisions, exclude_patterns=['exclude.txt']),
            {
                'commit_id': commit_id,
                'base_commit_id': base_commit_id,
                'diff': (
                    b'diff --git a/foo.txt b/foo.txt\n'
                    b'index 634b3e8ff85bada6f928841a9f2c505560840b3a..'
                    b'5e98e9540e1b741b5be24fcb33c40c1c8069c1fb 100644\n'
                    b'--- a/foo.txt\n'
                    b'+++ b/foo.txt\n'
                    b'@@ -6,7 +6,4 @@ multa quoque et bello passus, dum '
                    b'conderet urbem,\n'
                    b' inferretque deos Latio, genus unde Latinum,\n'
                    b' Albanique patres, atque altae moenia Romae.\n'
                    b' Musa, mihi causas memora, quo numine laeso,\n'
                    b'-quidve dolens, regina deum tot volvere casus\n'
                    b'-insignem pietate virum, tot adire labores\n'
                    b'-impulerit. Tantaene animis caelestibus irae?\n'
                    b' \n'
                ),
                'parent_diff': None,
            })

    def test_diff_with_exclude_patterns_root_pattern_in_subdir(self) -> None:
        """Testing GitClient.diff with file exclusion in the repo root"""
        client = self.build_client(needs_diff=True)
        base_commit_id = self._git_get_head()

        os.mkdir('subdir')
        self._git_add_file_commit('foo.txt', FOO1, 'commit 1')
        self._git_add_file_commit('exclude.txt', FOO2, 'commit 2')
        os.chdir('subdir')

        client.get_repository_info()

        commit_id = self._git_get_head()
        revisions = client.parse_revision_spec([])

        self.assertEqual(
            client.diff(revisions,
                        exclude_patterns=[os.path.sep + 'exclude.txt']),
            {
                'commit_id': commit_id,
                'base_commit_id': base_commit_id,
                'diff': (
                    b'diff --git a/foo.txt b/foo.txt\n'
                    b'index 634b3e8ff85bada6f928841a9f2c505560840b3a..'
                    b'5e98e9540e1b741b5be24fcb33c40c1c8069c1fb 100644\n'
                    b'--- a/foo.txt\n'
                    b'+++ b/foo.txt\n'
                    b'@@ -6,7 +6,4 @@ multa quoque et bello passus, dum '
                    b'conderet urbem,\n'
                    b' inferretque deos Latio, genus unde Latinum,\n'
                    b' Albanique patres, atque altae moenia Romae.\n'
                    b' Musa, mihi causas memora, quo numine laeso,\n'
                    b'-quidve dolens, regina deum tot volvere casus\n'
                    b'-insignem pietate virum, tot adire labores\n'
                    b'-impulerit. Tantaene animis caelestibus irae?\n'
                    b' \n'
                ),
                'parent_diff': None,
            })

<<<<<<< HEAD
=======
    def test_diff_with_exclude_patterns_and_moved_file(self) -> None:
        """Testing GitClient.diff with file exclusion and moved file"""
        client = self.build_client(
            needs_diff=True,
            caps={
                'diffs': {
                    'moved_files': True,
                },
            })
        client.get_repository_info()

        self._git_add_file_commit('original.txt', FOO1, 'create original.txt')

        base_commit_id = self._git_get_head()

        self._run_git(['mv', 'original.txt', 'renamed.txt'])
        self._run_git(['commit', '-m', 'rename original.txt to renamed.txt'])

        self._git_add_file_commit('exclude.txt', FOO2, 'add exclude.txt')

        commit_id = self._git_get_head()
        revisions = client.parse_revision_spec([base_commit_id, commit_id])

        result = client.diff(revisions, exclude_patterns=['exclude.txt'])

        diff_content = result['diff']
        assert diff_content is not None

        self.assertIn(b'renamed.txt', diff_content)
        self.assertNotIn(b'exclude.txt', diff_content)

>>>>>>> 1cc4bbdd
    def test_diff_with_branch_diverge(self) -> None:
        """Testing GitClient.diff with divergent branches"""
        client = self.build_client(needs_diff=True)

        self._git_add_file_commit('foo.txt', FOO1, 'commit 1')
        self._run_git(['checkout', '-b', 'mybranch', '--track',
                      'origin/master'])
        base_commit_id = self._git_get_head()
        self._git_add_file_commit('foo.txt', FOO2, 'commit 2')
        commit_id = self._git_get_head()
        client.get_repository_info()

        revisions = client.parse_revision_spec([])

        self.assertEqual(
            client.diff(revisions),
            {
                'commit_id': commit_id,
                'base_commit_id': base_commit_id,
                'diff': (
                    b'diff --git a/foo.txt b/foo.txt\n'
                    b'index 634b3e8ff85bada6f928841a9f2c505560840b3a..'
                    b'e619c1387f5feb91f0ca83194650bfe4f6c2e347 100644\n'
                    b'--- a/foo.txt\n'
                    b'+++ b/foo.txt\n'
                    b'@@ -1,4 +1,6 @@\n'
                    b' ARMA virumque cano, Troiae qui primus ab oris\n'
                    b'+ARMA virumque cano, Troiae qui primus ab oris\n'
                    b'+ARMA virumque cano, Troiae qui primus ab oris\n'
                    b' Italiam, fato profugus, Laviniaque venit\n'
                    b' litora, multum ille et terris iactatus et alto\n'
                    b' vi superum saevae memorem Iunonis ob iram;\n'
                    b'@@ -6,7 +8,4 @@ multa quoque et bello passus, dum '
                    b'conderet urbem,\n'
                    b' inferretque deos Latio, genus unde Latinum,\n'
                    b' Albanique patres, atque altae moenia Romae.\n'
                    b' Musa, mihi causas memora, quo numine laeso,\n'
                    b'-quidve dolens, regina deum tot volvere casus\n'
                    b'-insignem pietate virum, tot adire labores\n'
                    b'-impulerit. Tantaene animis caelestibus irae?\n'
                    b' \n'
                ),
                'parent_diff': None,
            })

        self._run_git(['checkout', 'master'])
        client.get_repository_info()
        commit_id = self._git_get_head()

        revisions = client.parse_revision_spec([])

        self.assertEqual(
            client.diff(revisions),
            {
                'commit_id': commit_id,
                'base_commit_id': base_commit_id,
                'diff': (
                    b'diff --git a/foo.txt b/foo.txt\n'
                    b'index 634b3e8ff85bada6f928841a9f2c505560840b3a..'
                    b'5e98e9540e1b741b5be24fcb33c40c1c8069c1fb 100644\n'
                    b'--- a/foo.txt\n'
                    b'+++ b/foo.txt\n'
                    b'@@ -6,7 +6,4 @@ multa quoque et bello passus, dum '
                    b'conderet urbem,\n'
                    b' inferretque deos Latio, genus unde Latinum,\n'
                    b' Albanique patres, atque altae moenia Romae.\n'
                    b' Musa, mihi causas memora, quo numine laeso,\n'
                    b'-quidve dolens, regina deum tot volvere casus\n'
                    b'-insignem pietate virum, tot adire labores\n'
                    b'-impulerit. Tantaene animis caelestibus irae?\n'
                    b' \n'
                ),
                'parent_diff': None,
            })

    def test_diff_with_tracking_branch_no_origin(self) -> None:
        """Testing GitClient.diff with a tracking branch, but no origin remote
        """
        client = self.build_client(needs_diff=True)

        self._run_git(['remote', 'add', 'quux', self.git_dir])
        self._run_git(['fetch', 'quux'])
        self._run_git(['checkout', '-b', 'mybranch', '--track', 'quux/master'])

        base_commit_id = self._git_get_head()
        self._git_add_file_commit('foo.txt', FOO1, 'delete and modify stuff')
        commit_id = self._git_get_head()

        client.get_repository_info()

        revisions = client.parse_revision_spec([])

        self.assertEqual(
            client.diff(revisions),
            {
                'commit_id': commit_id,
                'base_commit_id': base_commit_id,
                'diff': (
                    b'diff --git a/foo.txt b/foo.txt\n'
                    b'index 634b3e8ff85bada6f928841a9f2c505560840b3a..'
                    b'5e98e9540e1b741b5be24fcb33c40c1c8069c1fb 100644\n'
                    b'--- a/foo.txt\n'
                    b'+++ b/foo.txt\n'
                    b'@@ -6,7 +6,4 @@ multa quoque et bello passus, dum '
                    b'conderet urbem,\n'
                    b' inferretque deos Latio, genus unde Latinum,\n'
                    b' Albanique patres, atque altae moenia Romae.\n'
                    b' Musa, mihi causas memora, quo numine laeso,\n'
                    b'-quidve dolens, regina deum tot volvere casus\n'
                    b'-insignem pietate virum, tot adire labores\n'
                    b'-impulerit. Tantaene animis caelestibus irae?\n'
                    b' \n'
                ),
                'parent_diff': None,
            })

    def test_diff_with_tracking_branch_local(self) -> None:
        """Testing GitClient.diff with a local tracking branch"""
        client = self.build_client(needs_diff=True)

        base_commit_id = self._git_get_head()
        self._git_add_file_commit('foo.txt', FOO1, 'commit 1')

        self._run_git(['checkout', '-b', 'mybranch', '--track', 'master'])
        self._git_add_file_commit('foo.txt', FOO2, 'commit 2')
        commit_id = self._git_get_head()

        client.get_repository_info()

        revisions = client.parse_revision_spec([])

        self.assertEqual(
            client.diff(revisions),
            {
                'commit_id': commit_id,
                'base_commit_id': base_commit_id,
                'diff': (
                    b'diff --git a/foo.txt b/foo.txt\n'
                    b'index 634b3e8ff85bada6f928841a9f2c505560840b3a..'
                    b'e619c1387f5feb91f0ca83194650bfe4f6c2e347 100644\n'
                    b'--- a/foo.txt\n'
                    b'+++ b/foo.txt\n'
                    b'@@ -1,4 +1,6 @@\n'
                    b' ARMA virumque cano, Troiae qui primus ab oris\n'
                    b'+ARMA virumque cano, Troiae qui primus ab oris\n'
                    b'+ARMA virumque cano, Troiae qui primus ab oris\n'
                    b' Italiam, fato profugus, Laviniaque venit\n'
                    b' litora, multum ille et terris iactatus et alto\n'
                    b' vi superum saevae memorem Iunonis ob iram;\n'
                    b'@@ -6,7 +8,4 @@ multa quoque et bello passus, dum '
                    b'conderet urbem,\n'
                    b' inferretque deos Latio, genus unde Latinum,\n'
                    b' Albanique patres, atque altae moenia Romae.\n'
                    b' Musa, mihi causas memora, quo numine laeso,\n'
                    b'-quidve dolens, regina deum tot volvere casus\n'
                    b'-insignem pietate virum, tot adire labores\n'
                    b'-impulerit. Tantaene animis caelestibus irae?\n'
                    b' \n'
                ),
                'parent_diff': None,
            })

    def test_diff_with_tracking_branch_option(self) -> None:
        """Testing GitClient.diff with option override for tracking branch"""
        client = self.build_client(
            needs_diff=True,
            options={
                'tracking': 'origin/master',
            })

        self._run_git(['remote', 'add', 'bad', self.git_dir])
        self._run_git(['fetch', 'bad'])
        self._run_git(['checkout', '-b', 'mybranch', '--track', 'bad/master'])

        base_commit_id = self._git_get_head()

        self._git_add_file_commit('foo.txt', FOO1, 'commit 1')
        commit_id = self._git_get_head()

        client.get_repository_info()
        revisions = client.parse_revision_spec([])

        self.assertEqual(
            client.diff(revisions),
            {
                'commit_id': commit_id,
                'base_commit_id': base_commit_id,
                'diff': (
                    b'diff --git a/foo.txt b/foo.txt\n'
                    b'index 634b3e8ff85bada6f928841a9f2c505560840b3a..'
                    b'5e98e9540e1b741b5be24fcb33c40c1c8069c1fb 100644\n'
                    b'--- a/foo.txt\n'
                    b'+++ b/foo.txt\n'
                    b'@@ -6,7 +6,4 @@ multa quoque et bello passus, dum '
                    b'conderet urbem,\n'
                    b' inferretque deos Latio, genus unde Latinum,\n'
                    b' Albanique patres, atque altae moenia Romae.\n'
                    b' Musa, mihi causas memora, quo numine laeso,\n'
                    b'-quidve dolens, regina deum tot volvere casus\n'
                    b'-insignem pietate virum, tot adire labores\n'
                    b'-impulerit. Tantaene animis caelestibus irae?\n'
                    b' \n'
                ),
                'parent_diff': None,
            })

    def test_diff_with_tracking_branch_slash(self) -> None:
        """Testing GitClient.diff with tracking branch that has slash in its
        name
        """
        client = self.build_client(needs_diff=True)

        self._run_git(['fetch', 'origin'])
        self._run_git(['checkout', '-b', 'my/branch', '--track',
                       'origin/not-master'])
        base_commit_id = self._git_get_head()
        self._git_add_file_commit('foo.txt', FOO2, 'commit 2')
        commit_id = self._git_get_head()

        client.get_repository_info()
        revisions = client.parse_revision_spec([])

        self.assertEqual(
            client.diff(revisions),
            {
                'commit_id': commit_id,
                'base_commit_id': base_commit_id,
                'diff': (
                    b'diff --git a/foo.txt b/foo.txt\n'
                    b'index 5e98e9540e1b741b5be24fcb33c40c1c8069c1fb..'
                    b'e619c1387f5feb91f0ca83194650bfe4f6c2e347 100644\n'
                    b'--- a/foo.txt\n'
                    b'+++ b/foo.txt\n'
                    b'@@ -1,4 +1,6 @@\n'
                    b' ARMA virumque cano, Troiae qui primus ab oris\n'
                    b'+ARMA virumque cano, Troiae qui primus ab oris\n'
                    b'+ARMA virumque cano, Troiae qui primus ab oris\n'
                    b' Italiam, fato profugus, Laviniaque venit\n'
                    b' litora, multum ille et terris iactatus et alto\n'
                    b' vi superum saevae memorem Iunonis ob iram;\n'
                ),
                'parent_diff': None,
            })

    def test_parse_revision_spec_no_args(self) -> None:
        """Testing GitClient.parse_revision_spec with no specified revisions"""
        client = self.build_client()

        base_commit_id = self._git_get_head()
        self._git_add_file_commit('foo.txt', FOO2, 'Commit 2')
        tip_commit_id = self._git_get_head()

        client.get_repository_info()

        self.assertEqual(
            client.parse_revision_spec([]),
            {
                'base': base_commit_id,
                'commit_id': tip_commit_id,
                'tip': tip_commit_id,
            })

    def test_parse_revision_spec_no_args_parent(self) -> None:
        """Testing GitClient.parse_revision_spec with no specified revisions
        and a parent diff
        """
        client = self.build_client(options={
            'parent_branch': 'parent-branch',
        })
        parent_base_commit_id = self._git_get_head()

        self._run_git(['fetch', 'origin'])
        self._run_git(['checkout', '-b', 'parent-branch', '--track',
                       'origin/not-master'])
        parent_base_commit_id = self._git_get_head()

        self._git_add_file_commit('foo.txt', FOO2, 'Commit 2')
        base_commit_id = self._git_get_head()

        self._run_git(['checkout', '-b', 'topic-branch'])

        self._git_add_file_commit('foo.txt', FOO3, 'Commit 3')
        tip_commit_id = self._git_get_head()

        client.get_repository_info()

        self.assertEqual(
            client.parse_revision_spec([]),
            {
                'base': base_commit_id,
                'commit_id': tip_commit_id,
                'parent_base': parent_base_commit_id,
                'tip': tip_commit_id,
            })

    def test_parse_revision_spec_one_arg(self) -> None:
        """Testing GitClient.parse_revision_spec with one specified revision"""
        client = self.build_client()

        base_commit_id = self._git_get_head()
        self._git_add_file_commit('foo.txt', FOO2, 'Commit 2')
        tip_commit_id = self._git_get_head()

        client.get_repository_info()

        self.assertEqual(
            client.parse_revision_spec([tip_commit_id]),
            {
                'base': base_commit_id,
                'commit_id': tip_commit_id,
                'tip': tip_commit_id,
            })

    def test_parse_revision_spec_one_arg_parent(self) -> None:
        """Testing GitClient.parse_revision_spec with one specified revision
        and a parent diff
        """
        client = self.build_client()

        parent_base_commit_id = self._git_get_head()
        self._git_add_file_commit('foo.txt', FOO2, 'Commit 2')
        base_commit_id = self._git_get_head()
        self._git_add_file_commit('foo.txt', FOO3, 'Commit 3')
        tip_commit_id = self._git_get_head()

        client.get_repository_info()

        self.assertEqual(
            client.parse_revision_spec([tip_commit_id]),
            {
                'base': base_commit_id,
                'commit_id': tip_commit_id,
                'parent_base': parent_base_commit_id,
                'tip': tip_commit_id,
            })

    def test_parse_revision_spec_two_args(self) -> None:
        """Testing GitClient.parse_revision_spec with two specified
        revisions
        """
        client = self.build_client()

        base_commit_id = self._git_get_head()
        self._run_git(['checkout', '-b', 'topic-branch'])
        self._git_add_file_commit('foo.txt', FOO2, 'Commit 2')
        tip_commit_id = self._git_get_head()

        client.get_repository_info()

        self.assertEqual(
            client.parse_revision_spec(['master', 'topic-branch']),
            {
                'base': base_commit_id,
                'tip': tip_commit_id,
            })

    def test_parse_revision_spec_one_arg_two_revs(self) -> None:
        """Testing GitClient.parse_revision_spec with diff-since syntax"""
        client = self.build_client()

        base_commit_id = self._git_get_head()
        self._run_git(['checkout', '-b', 'topic-branch'])
        self._git_add_file_commit('foo.txt', FOO2, 'Commit 2')
        tip_commit_id = self._git_get_head()

        client.get_repository_info()

        self.assertEqual(
            client.parse_revision_spec(['master...topic-branch']),
            {
                'base': base_commit_id,
                'tip': tip_commit_id,
            })

    def test_parse_revision_spec_one_arg_since_merge(self) -> None:
        """Testing GitClient.parse_revision_spec with diff-since-merge
        syntax
        """
        client = self.build_client()

        base_commit_id = self._git_get_head()
        self._run_git(['checkout', '-b', 'topic-branch'])
        self._git_add_file_commit('foo.txt', FOO2, 'Commit 2')
        tip_commit_id = self._git_get_head()

        client.get_repository_info()

        self.assertEqual(
            client.parse_revision_spec(['master...topic-branch']),
            {
                'base': base_commit_id,
                'tip': tip_commit_id,
            })

    def test_parse_revision_spec_with_too_many_revisions(self) -> None:
        """Testing GitClient.parse_revision_spec with too many revisions"""
        client = self.build_client()

        with self.assertRaises(TooManyRevisionsError):
            client.parse_revision_spec(['1', '2', '3'])

    def test_parse_revision_spec_with_diff_finding_parent(self) -> None:
        """Testing GitClient.parse_revision_spec with target branch off a
        tracking branch not aligned with the remote
        """
        client = self.build_client(needs_diff=True)

        # In this case, the parent must be the non-aligned tracking branch
        # and the parent_base must be the remote tracking branch.
        client.get_repository_info()

        self._git_add_file_commit('foo.txt', FOO1, 'on master')
        self._run_git(['checkout', 'not-master'])  # A remote branch
        parent_base_commit_id = self._git_get_head()
        self._git_add_file_commit('foo.txt', FOO2, 'on not-master')
        parent_commit_id = self._git_get_head()
        self._run_git(['checkout', '-b', 'topic-branch'])
        self._git_add_file_commit('foo.txt', FOO3, 'commit 2')
        self._git_add_file_commit('foo.txt', FOO4, 'commit 3')
        tip_commit_id = self._git_get_head()

        client.get_repository_info()

        # revisions =
        #     {
        #         'base': u'357c1b9',
        #         'tip': u'10c5cd3',
        #         'parent_base': u'0e88e51',
        #     }
        #
        # `git log --graph --all --decorate --oneline` =
        #     * 7c17015 (master) on master
        #     | * 10c5cd3 (HEAD -> topic-branch) commit 3
        #     | * 00c99f9 commit 2
        #     | * 357c1b9 (not-master) on not-master
        #     | * 0e88e51 (origin/not-master) Commit 2
        #     |/
        #     * 18c5c09 (origin/master, origin/HEAD) Commit 1
        #     * e6a3577 Initial Commit
        self.assertEqual(
            client.parse_revision_spec(['topic-branch', '^not-master']),
            {
                'base': parent_commit_id,
                'parent_base': parent_base_commit_id,
                'tip': tip_commit_id,
            })

    def test_parse_revision_spec_with_diff_finding_parent_case_one(
        self,
    ) -> None:
        """Testing GitClient.parse_revision_spec with target branch off a
        tracking branch aligned with the remote
        """
        client = self.build_client(
            needs_diff=True,
            options={
                'tracking': 'origin/not-master',
            })

        # In this case, the parent_base should be the tracking branch aligned
        # with the remote.
        client.get_repository_info()

        self._run_git(['fetch', 'origin'])
        self._run_git(['checkout', '-b', 'not-master',
                       '--track', 'origin/not-master'])
        parent_commit_id = self._git_get_head()
        self._run_git(['checkout', '-b', 'feature-branch'])
        self._git_add_file_commit('foo.txt', FOO3, 'on feature-branch')
        tip_commit_id = self._git_get_head()

        client.get_repository_info()

        # revisions =
        #     {
        #         'commit_id': u'0a5734a',
        #         'base': u'0e88e51',
        #         'tip': u'0a5734a',
        #     }
        #
        # `git log --graph --all --decorate --oneline` =
        #     * 0a5734a (HEAD -> feature-branch) on feature-branch
        #     * 0e88e51 (origin/not-master, not-master) Commit 2
        #     * 18c5c09 (origin/master, origin/HEAD, master) Commit 1
        #     * e6a3577 Initial Commit
        #
        # Because parent_base == base, parent_base will not be in revisions.
        self.assertEqual(
            client.parse_revision_spec([]),
            {
                'base': parent_commit_id,
                'commit_id': tip_commit_id,
                'tip': tip_commit_id,
            })

    def test_parse_revision_spec_with_diff_finding_parent_case_two(
        self,
    ) -> None:
        """Testing GitClient.parse_revision_spec with target branch off
        a tracking branch with changes since the remote
        """
        client = self.build_client(needs_diff=True)

        # In this case, the parent_base must be the remote tracking branch,
        # despite the fact that it is a few changes behind.
        client.get_repository_info()

        self._run_git(['fetch', 'origin'])
        self._run_git(['checkout', '-b', 'not-master',
                       '--track', 'origin/not-master'])
        parent_base_commit_id = self._git_get_head()
        self._git_add_file_commit('foo.txt', FOO2, 'on not-master')
        parent_commit_id = self._git_get_head()
        self._run_git(['checkout', '-b', 'feature-branch'])
        self._git_add_file_commit('foo.txt', FOO3, 'on feature-branch')
        tip_commit_id = self._git_get_head()

        client.get_repository_info()

        # revisions =
        #     {
        #         'base': u'b0f5d74',
        #         'tip': u'8b5d1b9',
        #         'parent_base': u'0e88e51',
        #     }
        #
        # `git log --graph --all --decorate --oneline` =
        #     * 8b5d1b9 (HEAD -> feature-branch) on feature-branch
        #     * b0f5d74 (not-master) on not-master
        #     * 0e88e51 (origin/not-master) Commit 2
        #     * 18c5c09 (origin/master, origin/HEAD, master) Commit 1
        #     * e6a3577 Initial Commit
        self.assertEqual(
            client.parse_revision_spec(['feature-branch', '^not-master']),
            {
                'base': parent_commit_id,
                'parent_base': parent_base_commit_id,
                'tip': tip_commit_id,
            })

    def test_parse_revision_spec_with_diff_finding_parent_case_three(
        self,
    ) -> None:
        """Testing GitClient.parse_revision_spec with target branch off a
        branch not properly tracking the remote
        """
        client = self.build_client(needs_diff=True)

        # In this case, the parent_base must be the remote tracking branch,
        # even though it is not properly being tracked.
        client.get_repository_info()

        self._run_git(['branch', '--no-track', 'not-master',
                       'origin/not-master'])
        self._run_git(['checkout', 'not-master'])
        parent_commit_id = self._git_get_head()
        self._run_git(['checkout', '-b', 'feature-branch'])
        self._git_add_file_commit('foo.txt', FOO3, 'on feature-branch')
        tip_commit_id = self._git_get_head()

        client.get_repository_info()

        # revisions =
        #     {
        #         'base': u'0e88e51',
        #         'tip': u'58981f2',
        #     }
        #
        # `git log --graph --all --decorate --oneline` =
        #     * 58981f2 (HEAD -> feature-branch) on feature-branch
        #     * 0e88e51 (origin/not-master, not-master) Commit 2
        #     * 18c5c09 (origin/master, origin/HEAD, master) Commit 1
        #     * e6a3577 Initial Commit
        self.assertEqual(
            client.parse_revision_spec(['feature-branch', '^not-master']),
            {
                'base': parent_commit_id,
                'tip': tip_commit_id,
            })

    def test_parse_revision_spec_with__diff_finding_parent_case_four(
        self,
    ) -> None:
        """Testing GitClient.parse_revision_spec with a target branch that
        merged a tracking branch off another tracking branch
        """
        client = self.build_client(needs_diff=True)

        # In this case, the parent_base must be the base of the merge, because
        # the user will expect that the diff would show the merged changes.
        client.get_repository_info()

        self._run_git(['checkout', 'master'])
        parent_commit_id = self._git_get_head()
        self._run_git(['checkout', '-b', 'feature-branch'])
        self._git_add_file_commit('foo.txt', FOO1, 'on feature-branch')
        self._run_git(['merge', 'origin/not-master'])
        tip_commit_id = self._git_get_head()

        client.get_repository_info()

        # revisions =
        #     {
        #         'commit_id': u'bef8dcd',
        #         'base': u'18c5c09',
        #         'tip': u'bef8dcd',
        #     }
        #
        # `git log --graph --all --decorate --oneline` =
        #     *   bef8dcd (HEAD -> feature-branch) Merge remote-tracking branch
        #                 'origin/not-master' into feature-branch
        #     |\
        #     | * 0e88e51 (origin/not-master) Commit 2
        #     * | a385539 on feature-branch
        #     |/
        #     * 18c5c09 (origin/master, origin/HEAD, master) Commit 1
        #     * e6a3577 Initial Commit
        self.assertEqual(
            client.parse_revision_spec([]),
            {
                'base': parent_commit_id,
                'commit_id': tip_commit_id,
                'tip': tip_commit_id,
            })

    def test_parse_revision_spec_with_diff_finding_parent_case_five(
        self,
    ) -> None:
        """Testing GitClient.parse_revision_spec with a target branch posted
        off a tracking branch that merged another tracking branch
        """
        client = self.build_client(
            needs_diff=True,
            options={
                'tracking': 'origin/not-master',
            })

        # In this case, the parent_base must be tracking branch that merged
        # the other tracking branch.
        client.get_repository_info()

        self._git_add_file_commit('foo.txt', FOO2, 'on master')
        self._run_git(['checkout', '-b', 'not-master',
                       '--track', 'origin/not-master'])
        self._run_git(['merge', 'origin/master'])
        parent_commit_id = self._git_get_head()
        self._run_git(['checkout', '-b', 'feature-branch'])
        self._git_add_file_commit('foo.txt', FOO4, 'on feature-branch')
        tip_commit_id = self._git_get_head()

        client.get_repository_info()

        # revisions =
        #     {
        #         'commit_id': u'ebf2e89',
        #         'base': u'0e88e51',
        #         'tip': u'ebf2e89'
        #     }
        #
        # `git log --graph --all --decorate --oneline` =
        #     * ebf2e89 (HEAD -> feature-branch) on feature-branch
        #     * 0e88e51 (origin/not-master, not-master) Commit 2
        #     | * 7e202ff (master) on master
        #     |/
        #     * 18c5c09 (origin/master, origin/HEAD) Commit 1
        #     * e6a3577 Initial Commit
        self.assertEqual(
            client.parse_revision_spec([]),
            {
                'base': parent_commit_id,
                'commit_id': tip_commit_id,
                'tip': tip_commit_id,
            })

    def test_parse_revision_spec_with_diff_finding_parent_case_six(
        self,
    ) -> None:
        """Testing GitClient.parse_revision_spec with a target branch posted
        off a remote branch without any tracking branches
        """
        client = self.build_client(needs_diff=True)

        # In this case, the parent_base must be remote tracking branch. The
        # existence of a tracking branch shouldn't matter much.
        client.get_repository_info()

        self._run_git(['checkout', '-b', 'feature-branch',
                       'origin/not-master'])
        parent_commit_id = self._git_get_head()
        self._git_add_file_commit('foo.txt', FOO2, 'on feature-branch')
        tip_commit_id = self._git_get_head()

        client.get_repository_info()

        # revisions =
        #     {
        #         'commit_id': u'19da590',
        #         'base': u'0e88e51',
        #         'tip': u'19da590',
        #     }
        #
        # `git log --graph --all --decorate --oneline` =
        #     * 19da590 (HEAD -> feature-branch) on feature-branch
        #     * 0e88e51 (origin/not-master) Commit 2
        #     * 18c5c09 (origin/master, origin/HEAD, master) Commit 1
        #     * e6a3577 Initial Commit
        self.assertEqual(
            client.parse_revision_spec([]),
            {
                'base': parent_commit_id,
                'commit_id': tip_commit_id,
                'tip': tip_commit_id,
            })

    def test_parse_revision_spec_with_diff_finding_parent_case_seven(
        self,
    ) -> None:
        """Testing GitClient.parse_revision_spec with a target branch posted
        off a remote branch that is aligned to the same commit as another
        remote branch
        """
        client = self.build_client(needs_diff=True)

        # In this case, the parent_base must be common commit that the two
        # remote branches are aligned to.
        client.get_repository_info()

        # Since pushing data upstream to the test repo corrupts its state,
        # we need to use the child clone.
        os.chdir(self.child_clone_dir)

        client.get_repository_info()

        self._run_git(['checkout', '-b', 'remote-branch1'])
        self._git_add_file_commit('foo1.txt', FOO1, 'on remote-branch1')
        self._run_git(['push', 'origin', 'remote-branch1'])
        self._run_git(['checkout', '-b', 'remote-branch2'])
        self._git_add_file_commit('foo2.txt', FOO1, 'on remote-branch2')
        self._run_git(['push', 'origin', 'remote-branch2'])

        self._run_git(['checkout', 'master'])
        self._run_git(['merge', 'remote-branch1'])
        self._run_git(['merge', 'remote-branch2'])
        self._git_add_file_commit('foo3.txt', FOO1, 'on master')
        parent_commit_id = self._git_get_head()

        self._run_git(['push', 'origin', 'master:remote-branch1'])
        self._run_git(['push', 'origin', 'master:remote-branch2'])

        self._run_git(['checkout', '-b', 'feature-branch'])
        self._git_add_file_commit('foo4.txt', FOO1, 'on feature-branch')

        tip_commit_id = self._git_get_head()

        # revisions =
        #     {
        #         'base': u'bf0036b',
        #         'tip': u'dadae87',
        #     }
        #
        # `git log --graph --all --decorate --oneline` =
        #     * dadae87 (HEAD -> feature-branch) on feature-branch
        #     * bf0036b (origin/remote-branch2, origin/remote-branch1, master)
        #                                                            on master
        #     * 5f48441 (remote-branch2) on remote-branch2
        #     * eb40eaf (remote-branch1) on remote-branch1
        #     * 18c5c09 (origin/master, origin/HEAD) Commit 1
        #     * e6a3577 Initial Commit
        self.assertEqual(
            client.parse_revision_spec(['feature-branch', '^master']),
            {
                'base': parent_commit_id,
                'tip': tip_commit_id,
            })

    def test_parse_revision_spec_with_diff_finding_parent_case_eight(
        self,
    ) -> None:
        """Testing GitClient.parse_revision_spec with a target branch not
        up-to-date with a remote branch
        """
        client = self.build_client(needs_diff=True)

        # In this case, there is no good way of detecting the remote branch we
        # are not up-to-date with, so the parent_base must be the common commit
        # that the target branch and remote branch share.
        client.get_repository_info()

        # Since pushing data upstream to the test repo corrupts its state,
        # we need to use the child clone.
        os.chdir(self.child_clone_dir)

        client.get_repository_info()

        self._run_git(['checkout', 'master'])
        self._git_add_file_commit('foo.txt', FOO1, 'on master')

        parent_base_commit_id = self._git_get_head()

        self._run_git(['checkout', '-b', 'remote-branch1'])
        self._git_add_file_commit('foo1.txt', FOO1, 'on remote-branch1')
        self._run_git(['push', 'origin', 'remote-branch1'])

        self._run_git(['checkout', 'master'])
        self._git_add_file_commit('foo2.txt', FOO1, 'on master')
        parent_commit_id = self._git_get_head()

        self._run_git(['checkout', '-b', 'feature-branch'])
        self._git_add_file_commit('foo3.txt', FOO1, 'on feature-branch')

        client.get_repository_info()
        tip_commit_id = self._git_get_head()

        # revisions =
        #     {
        #         'base': u'318f050',
        #         'tip': u'6e37a00',
        #         'parent_base': u'0ff6635'
        #     }
        #
        # `git log --graph --all --decorate --oneline` =
        #     * 6e37a00 (HEAD -> feature-branch) on feature-branch
        #     * 318f050 (master) on master
        #     | * 9ad7b1f (origin/remote-branch1, remote-branch1)
        #     |/                                on remote-branch1
        #     * 0ff6635 on master
        #     * 18c5c09 (origin/master, origin/HEAD) Commit 1
        #     * e6a3577 Initial Commit
        self.assertEqual(
            client.parse_revision_spec(['feature-branch', '^master']),
            {
                'base': parent_commit_id,
                'parent_base': parent_base_commit_id,
                'tip': tip_commit_id,
            })

    def test_parse_revision_spec_with_diff_finding_parent_case_nine(
        self,
    ) -> None:
        """Testing GitClient.parse_revision_spec with a target branch that has
        branches from different remotes in its path
        """
        client = self.build_client(needs_diff=True)

        # In this case, the other remotes should be ignored and the parent_base
        # should be some origin/*.
        client.get_repository_info()
        self._run_git(['checkout', 'not-master'])

        # Since pushing data upstream to the test repo corrupts its state,
        # we need to use the child clone.
        os.chdir(self.grandchild_clone_dir)

        client.get_repository_info()

        # Adding the original clone as a second remote to our repository.
        self._run_git(['remote', 'add', 'not-origin', self.orig_clone_dir])
        self._run_git(['fetch', 'not-origin'])
        parent_base_commit_id = self._git_get_head()

        self._run_git(['checkout', 'master'])
        self._run_git(['merge', 'not-origin/master'])

        self._git_add_file_commit('foo1.txt', FOO1, 'on master')
        self._run_git(['push', 'not-origin', 'master:master'])
        self._git_add_file_commit('foo2.txt', FOO1, 'on master')
        parent_commit_id = self._git_get_head()

        self._run_git(['checkout', '-b', 'feature-branch'])
        self._git_add_file_commit('foo3.txt', FOO1, 'on feature-branch')
        tip_commit_id = self._git_get_head()

        # revisions =
        #     {
        #         'base': u'6f23ed0',
        #         'tip': u'8703f95',
        #         'parent_base': u'18c5c09',
        #     }
        #
        # `git log --graph --all --decorate --oneline` =
        #     * 8703f95 (HEAD -> feature-branch) on feature-branch
        #     * 6f23ed0 (master) on master
        #     * f6236bf (not-origin/master) on master
        #     | * 0e88e51 (origin/not-master, not-origin/not-master) Commit 2
        #     |/
        #     * 18c5c09 (origin/master, origin/HEAD) Commit 1
        #     * e6a3577 Initial Commit
        self.assertEqual(
            client.parse_revision_spec(['feature-branch', '^master']),
            {
                'base': parent_commit_id,
                'parent_base': parent_base_commit_id,
                'tip': tip_commit_id,
            })

    def test_get_raw_commit_message(self) -> None:
        """Testing GitClient.get_raw_commit_message"""
        client = self.build_client()

        self._git_add_file_commit('foo.txt', FOO2, 'Commit 2')
        client.get_repository_info()
        revisions = client.parse_revision_spec([])

        self.assertEqual(client.get_raw_commit_message(revisions),
                         'Commit 2')

    def test_push_upstream_pull_exception(self) -> None:
        """Testing GitClient.push_upstream with an invalid remote branch"""
        client = self.build_client()

        # It must raise a PushError exception because the 'git pull' from an
        # invalid upstream branch will fail.
        with self.assertRaisesMessage(PushError,
                                      'Could not determine remote for branch '
                                      '"non-existent-branch".'):
            client.push_upstream('non-existent-branch')

    def test_push_upstream_no_push_exception(self) -> None:
        """Testing GitClient.push_upstream with 'git push' disabled"""
        client = self.build_client()

        # Set the push url to be an invalid one.
        self._run_git(['remote', 'set-url', '--push', 'origin', 'bad-url'])

        with self.assertRaisesMessage(PushError,
                                      'Could not push branch "master" to '
                                      'upstream.'):
            client.push_upstream('master')

    def test_merge_invalid_destination(self) -> None:
        """Testing GitClient.merge with an invalid destination branch"""
        client = self.build_client()

        # It must raise a MergeError exception because 'git checkout' to the
        # invalid destination branch will fail.
        try:
            client.merge(target='master',
                         destination='non-existent-branch',
                         message='commit message',
                         author=self.AUTHOR)
        except MergeError as e:
            self.assertTrue(str(e).startswith(
                'Could not checkout to branch "non-existent-branch"'))
        else:
            self.fail('Expected MergeError')

    def test_merge_invalid_target(self) -> None:
        """Testing GitClient.merge with an invalid target branch"""
        client = self.build_client()

        # It must raise a MergeError exception because 'git merge' from an
        # invalid target branch will fail.
        try:
            client.merge(target='non-existent-branch',
                         destination='master',
                         message='commit message',
                         author=self.AUTHOR)
        except MergeError as e:
            self.assertTrue(str(e).startswith(
                'Could not merge branch "non-existent-branch"'))
        else:
            self.fail('Expected MergeError')

    def test_merge_with_squash(self) -> None:
        """Testing GitClient.merge with squash set to True"""
        client = self.build_client()
        client.get_repository_info()

        self.spy_on(run_process_exec)

        # Since pushing data upstream to the test repo corrupts its state,
        # we need to use the child clone.
        os.chdir(self.child_clone_dir)

        client.get_repository_info()

        self._run_git(['checkout', '-b', 'new-branch'])
        self._git_add_file_commit('foo1.txt', FOO1, 'on new-branch')
        self._run_git(['push', 'origin', 'new-branch'])

        client.merge(target='new-branch',
                     destination='master',
                     message='message',
                     author=self.AUTHOR,
                     squash=True)

        self.assertSpyCalledWith(
            run_process_exec.calls[-2],
            ['git', 'merge', 'new-branch', '--squash', '--no-commit'])

    def test_merge_without_squash(self) -> None:
        """Testing GitClient.merge with squash set to False"""
        client = self.build_client()
        client.get_repository_info()

        self.spy_on(run_process_exec)

        # Since pushing data upstream to the test repo corrupts its state,
        # we need to use the child clone.
        os.chdir(self.child_clone_dir)

        client.get_repository_info()

        self._run_git(['checkout', '-b', 'new-branch'])
        self._git_add_file_commit('foo1.txt', FOO1, 'on new-branch')
        self._run_git(['push', 'origin', 'new-branch'])

        client.merge(target='new-branch',
                     destination='master',
                     message='message',
                     author=self.AUTHOR,
                     squash=False)

        self.assertSpyCalledWith(
            run_process_exec.calls[-2],
            ['git', 'merge', 'new-branch', '--no-ff', '--no-commit'])

    def test_create_commit_with_run_editor_true(self) -> None:
        """Testing GitClient.create_commit with run_editor set to True"""
        client = self.build_client()

        self.spy_on(run_process_exec)

        with open('foo.txt', 'w') as fp:
            fp.write('change')

        client.create_commit(message='Test commit message.',
                             author=self.AUTHOR,
                             run_editor=True,
                             files=['foo.txt'])

        self.assertSpyLastCalledWith(
            run_process_exec,
            ['git', 'commit', '-m', 'TEST COMMIT MESSAGE.',
             '--author', 'name <email>'])

    def test_create_commit_with_run_editor_false(self) -> None:
        """Testing GitClient.create_commit with run_editor set to False"""
        client = self.build_client()

        self.spy_on(run_process_exec)

        with open('foo.txt', 'w') as fp:
            fp.write('change')

        client.create_commit(message='Test commit message.',
                             author=self.AUTHOR,
                             run_editor=False,
                             files=['foo.txt'])

        self.assertSpyLastCalledWith(
            run_process_exec,
            ['git', 'commit', '-m', 'Test commit message.',
             '--author', 'name <email>'])

    def test_create_commit_with_all_files_true(self) -> None:
        """Testing GitClient.create_commit with all_files set to True"""
        client = self.build_client()

        self.spy_on(run_process_exec)

        with open('foo.txt', 'w') as fp:
            fp.write('change')

        client.create_commit(message='message',
                             author=self.AUTHOR,
                             run_editor=False,
                             files=[],
                             all_files=True)

        self.assertSpyCalledWith(
            run_process_exec.calls[0],
            ['git', 'add', '--all', ':/'])
        self.assertSpyLastCalledWith(
            run_process_exec,
            ['git', 'commit', '-m', 'message', '--author', 'name <email>'])

    def test_create_commit_with_all_files_false(self) -> None:
        """Testing GitClient.create_commit with all_files set to False"""
        client = self.build_client()

        self.spy_on(run_process_exec)

        with open('foo.txt', 'w') as fp:
            fp.write('change')

        client.create_commit(message='message',
                             author=self.AUTHOR,
                             run_editor=False,
                             files=['foo.txt'],
                             all_files=False)

        self.assertSpyCalledWith(
            run_process_exec.calls[0],
            ['git', 'add', 'foo.txt'])
        self.assertSpyLastCalledWith(
            run_process_exec,
            ['git', 'commit', '-m', 'message', '--author', 'name <email>'])

    def test_create_commit_with_empty_commit_message(self) -> None:
        """Testing GitClient.create_commit with empty commit message"""
        client = self.build_client()

        with open('foo.txt', 'w') as fp:
            fp.write('change')

        message = (
            "A commit message wasn't provided. The patched files are in "
            "your tree and are staged for commit, but haven't been "
            "committed. Run `git commit` to commit them."
        )

        with self.assertRaisesMessage(CreateCommitError, message):
            client.create_commit(message='',
                                 author=self.AUTHOR,
                                 run_editor=True,
                                 files=['foo.txt'])

    def test_create_commit_without_author(self) -> None:
        """Testing GitClient.create_commit without author information"""
        client = self.build_client()

        self.spy_on(run_process_exec)

        with open('foo.txt', 'w') as fp:
            fp.write('change')

        client.create_commit(message='Test commit message.',
                             author=None,
                             run_editor=True,
                             files=['foo.txt'])

        self.assertSpyLastCalledWith(
            run_process_exec,
            ['git', 'commit', '-m', 'TEST COMMIT MESSAGE.'])

    def test_delete_branch_with_merged_only(self) -> None:
        """Testing GitClient.delete_branch with merged_only set to True"""
        client = self.build_client()

        self.spy_on(run_process_exec)

        self._run_git(['branch', 'new-branch'])

        client.delete_branch('new-branch', merged_only=True)

        self.assertSpyLastCalledWith(
            run_process_exec,
            ['git', 'branch', '-d', 'new-branch'])

    def test_delete_branch_without_merged_only(self) -> None:
        """Testing GitClient.delete_branch with merged_only set to False"""
        client = self.build_client()

        self.spy_on(run_process_exec)

        self._run_git(['branch', 'new-branch'])

        client.delete_branch('new-branch', merged_only=False)

        self.assertSpyLastCalledWith(
            run_process_exec,
            ['git', 'branch', '-D', 'new-branch'])

    def test_get_parent_branch_with_non_master_default(self) -> None:
        """Testing GitClient._get_parent_branch with a non-master default
        branch
        """
        client = self.build_client()

        # Since pushing data upstream to the test repo corrupts its state,
        # we need to use the child clone.
        os.chdir(self.child_clone_dir)

        self._run_git(['branch', '-m', 'master', 'main'])
        self._run_git(['push', '-u', 'origin', 'main'])

        client.get_repository_info()

        self.assertEqual(client._get_parent_branch(), 'origin/main')

    def test_get_file_content(self) -> None:
        """Testing GitClient.get_file_content"""
        client = self.build_client()

        self._git_add_file_commit('foo.txt', FOO1, 'delete and modify stuff')

        content = client.get_file_content(
            filename='foo.txt',
            revision='5e98e9540e1b741b5be24fcb33c40c1c8069c1fb')

        self.assertEqual(content, FOO1)

    def test_get_file_content_invalid_revision(self) -> None:
        """Testing GitClient.get_file_content with an invalid revision"""
        client = self.build_client()

        self._git_add_file_commit('foo.txt', FOO1, 'delete and modify stuff')

        with self.assertRaises(SCMError):
            client.get_file_content(
                filename='foo.txt',
                revision='5e98e9540e1b741b5be240000000000000000000')

    def test_get_file_size(self) -> None:
        """Testing GitClient.get_file_size"""
        client = self.build_client()

        self._git_add_file_commit('foo.txt', FOO1, 'delete and modify stuff')

        size = client.get_file_size(
            filename='foo.txt',
            revision='5e98e9540e1b741b5be24fcb33c40c1c8069c1fb')

        self.assertEqual(size, len(FOO1))

    def test_get_file_size_invalid_revision(self) -> None:
        """Testing GitClient.get_file_size with an invalid revision"""
        client = self.build_client()

        self._git_add_file_commit('foo.txt', FOO1, 'delete and modify stuff')

        with self.assertRaises(SCMError):
            client.get_file_size(
                filename='foo.txt',
                revision='5e98e9540e1b741b5be240000000000000000000')


class GitPerforceClientTests(BaseGitClientTests):
    """Unit tests for GitClient wrapping Perforce.

    Version Added:
        4.0
    """

    @classmethod
    def setUpClass(cls) -> None:
        """Set up the test case class."""
        if not is_exe_in_path('p4'):
            raise unittest.SkipTest('p4 executable not available')

        super().setUpClass()

    @classmethod
    def setup_checkout(
        cls,
        checkout_dir: str,
    ) -> Optional[str]:
        """Populate a Git-P4 checkout.

        This will create a fake Perforce upstream with commits containing
        git-p4 change information and depot paths, along with a clone for
        tests.

        Args:
            checkout_dir (str):
                The top-level directory in which the clones will be placed.

        Returns:
            The main clone directory, or ``None`` if :command:`git` isn't in
            the path.
        """
        clone_dir = super().setup_checkout(checkout_dir)

        if clone_dir is None:
            return None

        p4_origin_clone_dir = os.path.join(clone_dir, 'p4-origin')
        p4_clone_dir = os.path.join(clone_dir, 'p4-clone')

        # Create the p4 "remote".
        cls._run_git(['clone', cls.git_dir, p4_origin_clone_dir])
        os.chdir(p4_origin_clone_dir)

        cls._git_add_file_commit(
            filename='existing-file.txt',
            data=FOO2,
            msg=(
                'Add a file to the base clone.\n'
                '\n'
                '[git-p4: depot-paths = "//depot/": change = 5]\n'
            ))

        # Create the clone for the tests.
        cls._run_git(['clone', '-o', 'p4', p4_origin_clone_dir, p4_clone_dir])
        os.chdir(p4_clone_dir)
        cls._run_git(['fetch', 'p4'])
        cls._run_git(['config', '--local', '--add', 'git-p4.port',
                      'example.com:1666'])

        return os.path.realpath(p4_clone_dir)

    def test_get_repository_info(self) -> None:
        """Testing GitClient.get_repository_info with git-p4"""
        client = self.build_client()
        repository_info = client.get_repository_info()
        assert repository_info is not None

        self.assertEqual(repository_info.path, 'example.com:1666')
        self.assertEqual(repository_info.base_path, '')
        self.assertEqual(repository_info.local_path, self.checkout_dir)
        self.assertEqual(client._type, client.TYPE_GIT_P4)

    def test_diff(self) -> None:
        """Testing GitClient.diff with git-p4"""
        client = self.build_client(needs_diff=True)
        client.get_repository_info()

        # Pre-cache this.
        client._supports_git_config_flag()

        base_commit_id = self._git_get_head()

        with open('new-file.txt', 'wb') as f:
            f.write(FOO1)

        with open('existing-file.txt', 'ab') as f:
            f.write(b'Here is a new line.\n')

        self._run_git(['add', 'new-file.txt', 'existing-file.txt'])
        self._run_git([
            'commit', '-m',
            ('Set up files for the diff.\n'
             '\n'
             '[git-p4: depot-paths = "//depot/": change = 6]\n'),
        ])

        commit_id = self._git_get_head()
        revisions = client.parse_revision_spec([])

        self.assertEqual(
            client.diff(revisions),
            {
                'commit_id': commit_id,
                'base_commit_id': base_commit_id,
                'diff': (
                    b'--- //depot/existing-file.txt\t'
                    b'//depot/existing-file.txt#1\n'
                    b'+++ //depot/existing-file.txt\tTIMESTAMP\n'
                    b'@@ -9,3 +9,4 @@ inferretque deos Latio, genus unde '
                    b'Latinum,\n'
                    b' Albanique patres, atque altae moenia Romae.\n'
                    b' Musa, mihi causas memora, quo numine laeso,\n'
                    b' \n'
                    b'+Here is a new line.\n'
                    b'--- //depot/new-file.txt\t//depot/new-file.txt#1\n'
                    b'+++ //depot/new-file.txt\tTIMESTAMP\n'
                    b'@@ -0,0 +1,9 @@\n'
                    b'+ARMA virumque cano, Troiae qui primus ab oris\n'
                    b'+Italiam, fato profugus, Laviniaque venit\n'
                    b'+litora, multum ille et terris iactatus et alto\n'
                    b'+vi superum saevae memorem Iunonis ob iram;\n'
                    b'+multa quoque et bello passus, dum conderet urbem,\n'
                    b'+inferretque deos Latio, genus unde Latinum,\n'
                    b'+Albanique patres, atque altae moenia Romae.\n'
                    b'+Musa, mihi causas memora, quo numine laeso,\n'
                    b'+\n'
                ),
                'parent_diff': None,
            })

    def test_diff_with_spaces_in_filename(self) -> None:
        """Testing GitClient.diff with git-p4 with spaces in filename"""
        client = self.build_client(needs_diff=True)
        client.get_repository_info()

        # Pre-cache this.
        client._supports_git_config_flag()

        base_commit_id = self._git_get_head()

        self._git_add_file_commit(
            filename='new  file.txt',
            data=FOO2,
            msg=(
                'Add a file to the base clone.\n'
                '\n'
                '[git-p4: depot-paths = "//depot/": change = 6]\n'
            ))

        commit_id = self._git_get_head()
        revisions = client.parse_revision_spec([])

        self.assertEqual(
            client.diff(revisions),
            {
                'commit_id': commit_id,
                'base_commit_id': base_commit_id,
                'diff': (
                    b'--- //depot/new  file.txt\t//depot/new  file.txt#1\n'
                    b'+++ //depot/new  file.txt\tTIMESTAMP\n'
                    b'@@ -0,0 +1,11 @@\n'
                    b'+ARMA virumque cano, Troiae qui primus ab oris\n'
                    b'+ARMA virumque cano, Troiae qui primus ab oris\n'
                    b'+ARMA virumque cano, Troiae qui primus ab oris\n'
                    b'+Italiam, fato profugus, Laviniaque venit\n'
                    b'+litora, multum ille et terris iactatus et alto\n'
                    b'+vi superum saevae memorem Iunonis ob iram;\n'
                    b'+multa quoque et bello passus, dum conderet urbem,\n'
                    b'+inferretque deos Latio, genus unde Latinum,\n'
                    b'+Albanique patres, atque altae moenia Romae.\n'
                    b'+Musa, mihi causas memora, quo numine laeso,\n'
                    b'+\n'
                ),
                'parent_diff': None,
            })

    def test_diff_with_rename(self) -> None:
        """Testing GitClient.diff with renamed file"""
        client = self.build_client(needs_diff=True)
        client.get_repository_info()

        # Pre-cache this.
        client._supports_git_config_flag()

        base_commit_id = self._git_get_head()

        self._run_git(['mv', 'existing-file.txt', 'renamed-file.txt'])
        self._run_git(['commit', '-m', 'Rename test.'])

        commit_id = self._git_get_head()
        revisions = client.parse_revision_spec([])

        self.assertEqual(
            client.diff(revisions),
            {
                'commit_id': commit_id,
                'base_commit_id': base_commit_id,
                'diff': (
                    b'==== //depot/existing-file.txt#1 ==MV== '
                    b'//depot/renamed-file.txt ====\n'
                    b'\n'
                ),
                'parent_diff': None,
            })

    def test_diff_with_rename_and_changes(self) -> None:
        """Testing GitClient.diff with renamed file and changes"""
        client = self.build_client(needs_diff=True)
        client.get_repository_info()

        # Pre-cache this.
        client._supports_git_config_flag()

        base_commit_id = self._git_get_head()

        self._run_git(['mv', 'existing-file.txt', 'renamed-file.txt'])

        with open('renamed-file.txt', 'ab') as fp:
            fp.write(b'Here is a new line!\n')

        self._run_git(['add', 'renamed-file.txt'])
        self._run_git(['commit', '-m', 'Rename test.'])

        commit_id = self._git_get_head()
        revisions = client.parse_revision_spec([])

        self.assertEqual(
            client.diff(revisions),
            {
                'commit_id': commit_id,
                'base_commit_id': base_commit_id,
                'diff': (
                    b'Moved from: //depot/existing-file.txt\n'
                    b'Moved to: //depot/renamed-file.txt\n'
                    b'--- //depot/existing-file.txt\t'
                    b'//depot/existing-file.txt#1\n'
                    b'+++ //depot/renamed-file.txt\tTIMESTAMP\n'
                    b'@@ -9,3 +9,4 @@ inferretque deos Latio, genus unde '
                    b'Latinum,\n'
                    b' Albanique patres, atque altae moenia Romae.\n'
                    b' Musa, mihi causas memora, quo numine laeso,\n'
                    b' \n'
                    b'+Here is a new line!\n'
                ),
                'parent_diff': None,
            })

    def test_diff_with_deletes(self) -> None:
        """Testing GitClient.diff with deleted files"""
        client = self.build_client(needs_diff=True)
        client.get_repository_info()

        # Pre-cache this.
        client._supports_git_config_flag()

        base_commit_id = self._git_get_head()

        self._run_git(['rm', 'existing-file.txt'])
        self._run_git(['commit', '-m', 'Delete test.'])

        commit_id = self._git_get_head()
        revisions = client.parse_revision_spec([])

        self.assertEqual(
            client.diff(revisions),
            {
                'commit_id': commit_id,
                'base_commit_id': base_commit_id,
                'diff': (
                    b'--- //depot/existing-file.txt\t'
                    b'//depot/existing-file.txt#1\n'
                    b'+++ //depot/existing-file.txt\tTIMESTAMP\n'
                    b'@@ -1,11 +0,0 @@\n'
                    b'-ARMA virumque cano, Troiae qui primus ab oris\n'
                    b'-ARMA virumque cano, Troiae qui primus ab oris\n'
                    b'-ARMA virumque cano, Troiae qui primus ab oris\n'
                    b'-Italiam, fato profugus, Laviniaque venit\n'
                    b'-litora, multum ille et terris iactatus et alto\n'
                    b'-vi superum saevae memorem Iunonis ob iram;\n'
                    b'-multa quoque et bello passus, dum conderet urbem,\n'
                    b'-inferretque deos Latio, genus unde Latinum,\n'
                    b'-Albanique patres, atque altae moenia Romae.\n'
                    b'-Musa, mihi causas memora, quo numine laeso,\n'
                    b'-\n'
                ),
                'parent_diff': None,
            })

    def test_diff_with_multiple_commits(self) -> None:
        """Testing GitClient.diff with git-p4 and multiple commits"""
        client = self.build_client(needs_diff=True)
        client.get_repository_info()

        base_commit_id = self._git_get_head()

        self._git_add_file_commit('foo.txt', FOO1, 'commit 1')
        self._git_add_file_commit('foo.txt', FOO2, 'commit 1')
        self._git_add_file_commit('foo.txt', FOO3, 'commit 1')
        commit_id = self._git_get_head()

        revisions = client.parse_revision_spec([])

        self.assertEqual(
            client.diff(revisions),
            {
                'base_commit_id': base_commit_id,
                'commit_id': commit_id,
                'diff': (
                    b'--- //depot/foo.txt\t//depot/foo.txt#1\n'
                    b'+++ //depot/foo.txt\tTIMESTAMP\n'
                    b'@@ -1,12 +1,11 @@\n ARMA virumque cano, Troiae '
                    b'qui primus ab oris\n'
                    b'+ARMA virumque cano, Troiae qui primus ab oris\n'
                    b' Italiam, fato profugus, Laviniaque venit\n'
                    b' litora, multum ille et terris iactatus et alto\n'
                    b' vi superum saevae memorem Iunonis ob iram;\n'
                    b'-multa quoque et bello passus, dum conderet urbem,\n'
                    b'+dum conderet urbem,\n'
                    b' inferretque deos Latio, genus unde Latinum,\n'
                    b' Albanique patres, atque altae moenia Romae.\n'
                    b'+Albanique patres, atque altae moenia Romae.\n'
                    b' Musa, mihi causas memora, quo numine laeso,\n'
                    b'-quidve dolens, regina deum tot volvere casus\n'
                    b'-insignem pietate virum, tot adire labores\n'
                    b'-impulerit. Tantaene animis caelestibus irae?\n'
                    b' \n'
                ),
                'parent_diff': None,
            })

    def test_diff_with_exclude_patterns(self) -> None:
        """Testing GitClient.diff with git-p4 and file exclusion"""
        client = self.build_client(needs_diff=True)
        client.get_repository_info()
        base_commit_id = self._git_get_head()

        self._git_add_file_commit('foo.txt', FOO1, 'commit 1')
        self._git_add_file_commit('exclude.txt', FOO2, 'commit 2')
        commit_id = self._git_get_head()

        revisions = client.parse_revision_spec([])

        self.assertEqual(
            client.diff(revisions, exclude_patterns=['exclude.txt']),
            {
                'commit_id': commit_id,
                'base_commit_id': base_commit_id,
                'diff': (
                    b'--- //depot/foo.txt\t//depot/foo.txt#1\n'
                    b'+++ //depot/foo.txt\tTIMESTAMP\n'
                    b'@@ -6,7 +6,4 @@ multa quoque et bello passus, dum '
                    b'conderet urbem,\n'
                    b' inferretque deos Latio, genus unde Latinum,\n'
                    b' Albanique patres, atque altae moenia Romae.\n'
                    b' Musa, mihi causas memora, quo numine laeso,\n'
                    b'-quidve dolens, regina deum tot volvere casus\n'
                    b'-insignem pietate virum, tot adire labores\n'
                    b'-impulerit. Tantaene animis caelestibus irae?\n'
                    b' \n'
                ),
                'parent_diff': None,
            })

    def test_diff_exclude_in_subdir(self) -> None:
        """Testing GitClient simple diff with file exclusion in a subdir"""
        client = self.build_client(needs_diff=True)
        base_commit_id = self._git_get_head()

        os.mkdir('subdir')
        self._git_add_file_commit('foo.txt', FOO1, 'commit 1')
        self._git_add_file_commit('subdir/exclude.txt', FOO2, 'commit 2')

        os.chdir('subdir')
        client.get_repository_info()

        commit_id = self._git_get_head()
        revisions = client.parse_revision_spec([])

        self.assertEqual(
            client.diff(revisions, exclude_patterns=['exclude.txt']),
            {
                'commit_id': commit_id,
                'base_commit_id': base_commit_id,
                'diff': (
                    b'--- //depot/foo.txt\t//depot/foo.txt#1\n'
                    b'+++ //depot/foo.txt\tTIMESTAMP\n'
                    b'@@ -6,7 +6,4 @@ multa quoque et bello passus, dum '
                    b'conderet urbem,\n'
                    b' inferretque deos Latio, genus unde Latinum,\n'
                    b' Albanique patres, atque altae moenia Romae.\n'
                    b' Musa, mihi causas memora, quo numine laeso,\n'
                    b'-quidve dolens, regina deum tot volvere casus\n'
                    b'-insignem pietate virum, tot adire labores\n'
                    b'-impulerit. Tantaene animis caelestibus irae?\n'
                    b' \n'
                ),
                'parent_diff': None,
            })

    def test_diff_with_exclude_patterns_root_pattern_in_subdir(self) -> None:
        """Testing GitClient diff with file exclusion in the repo root"""
        client = self.build_client(needs_diff=True)
        base_commit_id = self._git_get_head()

        os.mkdir('subdir')
        self._git_add_file_commit('foo.txt', FOO1, 'commit 1')
        self._git_add_file_commit('exclude.txt', FOO2, 'commit 2')
        os.chdir('subdir')

        client.get_repository_info()

        commit_id = self._git_get_head()
        revisions = client.parse_revision_spec([])

        self.assertEqual(
            client.diff(revisions,
                        exclude_patterns=[os.path.sep + 'exclude.txt']),
            {
                'commit_id': commit_id,
                'base_commit_id': base_commit_id,
                'diff': (
                    b'--- //depot/foo.txt\t//depot/foo.txt#1\n'
                    b'+++ //depot/foo.txt\tTIMESTAMP\n'
                    b'@@ -6,7 +6,4 @@ multa quoque et bello passus, dum '
                    b'conderet urbem,\n'
                    b' inferretque deos Latio, genus unde Latinum,\n'
                    b' Albanique patres, atque altae moenia Romae.\n'
                    b' Musa, mihi causas memora, quo numine laeso,\n'
                    b'-quidve dolens, regina deum tot volvere casus\n'
                    b'-insignem pietate virum, tot adire labores\n'
                    b'-impulerit. Tantaene animis caelestibus irae?\n'
                    b' \n'
                ),
                'parent_diff': None,
            })


class GitSubversionClientTests(BaseGitClientTests):
    """Unit tests for GitClient wrapping Subversion.

    Version Added:
        4.0
    """

    #: The path to the upstream SVN repository.
    svn_repo_path: ClassVar[str]

    @classmethod
    def setup_checkout(
        cls,
        checkout_dir: str,
    ) -> Optional[str]:
        """Populate a Git-SVN checkout.

        This will create a checkout of the sample Git repository stored
        in the :file:`testdata` directory, along with a child clone and a
        grandchild clone.

        Args:
            checkout_dir (str):
                The top-level directory in which the clones will be placed.

        Returns:
            The main checkout directory, or ``None`` if :command:`git` isn't
            in the path.
        """
        clone_dir = super().setup_checkout(checkout_dir)

        if clone_dir is None:
            return None

        svn_clone_dir = os.path.join(clone_dir, 'svn-clone')

        svn_repo_dir = os.path.join(cls.testdata_dir, 'svn-repo')
        cls.svn_repo_path = f'file://{svn_repo_dir}'

        cls._run_git(['svn', 'clone', cls.svn_repo_path, svn_clone_dir])
        os.chdir(svn_clone_dir)

        return os.path.realpath(svn_clone_dir)

    def test_get_repository_info(self) -> None:
        """Testing GitClient.get_repository_info with git-svn"""
        client = self.build_client()
        repository_info = client.get_repository_info()
        assert repository_info is not None

        self.assertEqual(repository_info.path, self.svn_repo_path)
        self.assertEqual(repository_info.base_path, '/')
        self.assertEqual(repository_info.local_path, self.checkout_dir)
        self.assertEqual(client._type, client.TYPE_GIT_SVN)

    def test_parse_revision_spec_no_args(self) -> None:
        """Testing GitClient.parse_revision_spec with git-svn and no
        specified revisions
        """
        client = self.build_client(needs_diff=True)

        base_commit_id = self._git_get_head()
        self._git_add_file_commit('foo.txt', FOO2, 'Commit 2')
        tip_commit_id = self._git_get_head()

        client.get_repository_info()

        self.assertEqual(
            client.parse_revision_spec([]),
            {
                'base': base_commit_id,
                'commit_id': tip_commit_id,
                'tip': tip_commit_id,
            })

    def test_diff(self) -> None:
        """Testing GitClient.diff with git-svn"""
        client = self.build_client(needs_diff=True)
        client.get_repository_info()

        base_commit_id = self._git_get_head()

        with open('new-file.txt', 'wb') as f:
            f.write(FOO1)

        with open('foo.txt', 'ab') as f:
            f.write(b'Here is a new line.\n')

        self._run_git(['add', 'new-file.txt', 'foo.txt'])
        self._run_git([
            'commit', '-m',
            'Set up files for the diff.\n',
        ])

        commit_id = self._git_get_head()
        revisions = client.parse_revision_spec(['HEAD'])

        self.assertEqual(
            client.diff(revisions),
            {
                'commit_id': commit_id,
                'base_commit_id': base_commit_id,
                'diff': (
                    b'Index: foo.txt\n'
                    b'===================================================='
                    b'===============\n'
                    b'--- foo.txt\t(revision 7)\n'
                    b'+++ foo.txt\t(working copy)\n'
                    b'@@ -9,3 +9,4 @@ Albanique patres, atque altae moenia '
                    b'Romae.\n'
                    b' Albanique patres, atque altae moenia Romae.\n'
                    b' Musa, mihi causas memora, quo numine laeso,\n'
                    b' \n'
                    b'+Here is a new line.\n'
                    b'Index: new-file.txt\n'
                    b'===================================================='
                    b'===============\n'
                    b'--- new-file.txt\t(nonexistent)\n'
                    b'+++ new-file.txt\t(working copy)\n'
                    b'@@ -0,0 +1,9 @@\n'
                    b'+ARMA virumque cano, Troiae qui primus ab oris\n'
                    b'+Italiam, fato profugus, Laviniaque venit\n'
                    b'+litora, multum ille et terris iactatus et alto\n'
                    b'+vi superum saevae memorem Iunonis ob iram;\n'
                    b'+multa quoque et bello passus, dum conderet urbem,\n'
                    b'+inferretque deos Latio, genus unde Latinum,\n'
                    b'+Albanique patres, atque altae moenia Romae.\n'
                    b'+Musa, mihi causas memora, quo numine laeso,\n'
                    b'+\n'
                ),
                'parent_diff': None,
            })

    def test_diff_with_spaces_in_filename(self) -> None:
        """Testing GitClient.diff with git-svn with spaces in filename"""
        client = self.build_client(needs_diff=True)

        base_commit_id = self._git_get_head()

        self._git_add_file_commit(
            filename='new  file.txt',
            data=FOO2,
            msg='Add a file to the base clone.')

        commit_id = self._git_get_head()

        client.get_repository_info()
        revisions = client.parse_revision_spec([])

        self.assertEqual(
            client.diff(revisions),
            {
                'commit_id': commit_id,
                'base_commit_id': base_commit_id,
                'diff': (
                    b'Index: new  file.txt\n'
                    b'===================================================='
                    b'===============\n'
                    b'--- new  file.txt\t(nonexistent)\n'
                    b'+++ new  file.txt\t(working copy)\n'
                    b'@@ -0,0 +1,11 @@\n'
                    b'+ARMA virumque cano, Troiae qui primus ab oris\n'
                    b'+ARMA virumque cano, Troiae qui primus ab oris\n'
                    b'+ARMA virumque cano, Troiae qui primus ab oris\n'
                    b'+Italiam, fato profugus, Laviniaque venit\n'
                    b'+litora, multum ille et terris iactatus et alto\n'
                    b'+vi superum saevae memorem Iunonis ob iram;\n'
                    b'+multa quoque et bello passus, dum conderet urbem,\n'
                    b'+inferretque deos Latio, genus unde Latinum,\n'
                    b'+Albanique patres, atque altae moenia Romae.\n'
                    b'+Musa, mihi causas memora, quo numine laeso,\n'
                    b'+\n'
                ),
                'parent_diff': None,
            })

    def test_diff_with_deletes(self) -> None:
        """Testing GitClient.diff with git-svn and deleted files"""
        client = self.build_client(needs_diff=True)

        base_commit_id = self._git_get_head()

        self._run_git(['rm', 'foo.txt'])
        self._run_git(['commit', '-m', 'Delete test.'])

        commit_id = self._git_get_head()

        client.get_repository_info()
        revisions = client.parse_revision_spec([])

        self.assertEqual(
            client.diff(revisions),
            {
                'commit_id': commit_id,
                'base_commit_id': base_commit_id,
                'diff': (
                    b'Index: foo.txt\n'
                    b'===================================================='
                    b'===============\n'
                    b'--- foo.txt\t(revision 7)\n'
                    b'+++ foo.txt\t(nonexistent)\n'
                    b'@@ -1,11 +0,0 @@\n'
                    b'-ARMA virumque cano, Troiae qui primus ab oris\n'
                    b'-ARMA virumque cano, Troiae qui primus ab oris\n'
                    b'-Italiam, fato profugus, Laviniaque venit\n'
                    b'-litora, multum ille et terris iactatus et alto\n'
                    b'-vi superum saevae memorem Iunonis ob iram;\n'
                    b'-dum conderet urbem,\n'
                    b'-inferretque deos Latio, genus unde Latinum,\n'
                    b'-Albanique patres, atque altae moenia Romae.\n'
                    b'-Albanique patres, atque altae moenia Romae.\n'
                    b'-Musa, mihi causas memora, quo numine laeso,\n'
                    b'-\n'
                ),
                'parent_diff': None,
            })

    def test_diff_with_multiple_commits(self) -> None:
        """Testing GitClient.diff with git-svn and multiple commits"""
        client = self.build_client(needs_diff=True)

        base_commit_id = self._git_get_head()

        self._git_add_file_commit('foo.txt', FOO1, 'commit 1')
        self._git_add_file_commit('foo.txt', FOO2, 'commit 2')

        commit_id = self._git_get_head()

        client.get_repository_info()
        revisions = client.parse_revision_spec([])

        self.assertEqual(
            client.diff(revisions),
            {
                'base_commit_id': base_commit_id,
                'commit_id': commit_id,
                'diff': (
                    b'Index: foo.txt\n'
                    b'===================================================='
                    b'===============\n'
                    b'--- foo.txt\t(revision 7)\n'
                    b'+++ foo.txt\t(working copy)\n'
                    b'@@ -1,11 +1,11 @@\n'
                    b' ARMA virumque cano, Troiae qui primus ab oris\n'
                    b' ARMA virumque cano, Troiae qui primus ab oris\n'
                    b'+ARMA virumque cano, Troiae qui primus ab oris\n'
                    b' Italiam, fato profugus, Laviniaque venit\n'
                    b' litora, multum ille et terris iactatus et alto\n'
                    b' vi superum saevae memorem Iunonis ob iram;\n'
                    b'-dum conderet urbem,\n'
                    b'+multa quoque et bello passus, dum conderet urbem,\n'
                    b' inferretque deos Latio, genus unde Latinum,\n'
                    b' Albanique patres, atque altae moenia Romae.\n'
                    b'-Albanique patres, atque altae moenia Romae.\n'
                    b' Musa, mihi causas memora, quo numine laeso,\n'
                    b' \n'
                ),
                'parent_diff': None,
            })

    def test_diff_with_exclude_patterns(self) -> None:
        """Testing GitClient.diff with git-svn and file exclusion"""
        client = self.build_client(needs_diff=True)
        base_commit_id = self._git_get_head()

        self._git_add_file_commit('foo.txt', FOO1, 'commit 1')
        self._git_add_file_commit('exclude.txt', FOO2, 'commit 2')
        commit_id = self._git_get_head()

        client.get_repository_info()
        revisions = client.parse_revision_spec([])

        self.assertEqual(
            client.diff(revisions, exclude_patterns=['exclude.txt']),
            {
                'commit_id': commit_id,
                'base_commit_id': base_commit_id,
                'diff': (
                    b'Index: foo.txt\n'
                    b'===================================================='
                    b'===============\n'
                    b'--- foo.txt\t(revision 7)\n'
                    b'+++ foo.txt\t(working copy)\n'
                    b'@@ -1,11 +1,9 @@\n'
                    b' ARMA virumque cano, Troiae qui primus ab oris\n'
                    b'-ARMA virumque cano, Troiae qui primus ab oris\n'
                    b' Italiam, fato profugus, Laviniaque venit\n'
                    b' litora, multum ille et terris iactatus et alto\n'
                    b' vi superum saevae memorem Iunonis ob iram;\n'
                    b'-dum conderet urbem,\n'
                    b'+multa quoque et bello passus, dum conderet urbem,\n'
                    b' inferretque deos Latio, genus unde Latinum,\n'
                    b' Albanique patres, atque altae moenia Romae.\n'
                    b'-Albanique patres, atque altae moenia Romae.\n'
                    b' Musa, mihi causas memora, quo numine laeso,\n'
                    b' \n'
                ),
                'parent_diff': None,
            })


class GitPatcherTests(BaseGitClientTests):
    """Unit tests for GitPatcher.

    Version Added:
        5.1
    """

    @classmethod
    def setup_checkout(
        cls,
        checkout_dir: str,
    ) -> Optional[str]:
        """Populate a Git checkout.

        This will create a checkout of the sample Git repository stored
        in the :file:`testdata` directory, along with a child clone and a
        grandchild clone.

        Args:
            checkout_dir (str):
                The top-level directory in which the clones will be placed.

        Returns:
            str:
            The main checkout directory, or ``None`` if :command:`git` isn't
            in the path.
        """
        clone_dir = super().setup_checkout(checkout_dir)

        if clone_dir is None:
            return None

        orig_clone_dir = os.path.join(checkout_dir, 'orig')
        cls._run_git(['clone', cls.git_dir, orig_clone_dir])

        return orig_clone_dir

    def test_patch(self) -> None:
        """Testing GitPatcher.patch"""
        client = self.build_client()

        # Refresh state so that indexes will be looked up. For some reason,
        # we need to do this after building the client.
        self._run_git(['update-index', '--refresh'])

        head = self._git_get_head()

        patcher = client.get_patcher(patches=[
            Patch(content=(
                b'diff --git a/foo.txt b/foo.txt\n'
                b'index 634b3e8ff85bada6f928841a9f2c505560840b3a..'
                b'5e98e9540e1b741b5be24fcb33c40c1c8069c1fb 100644\n'
                b'--- a/foo.txt\n'
                b'+++ b/foo.txt\n'
                b'@@ -6,7 +6,4 @@ multa quoque et bello passus, '
                b'dum conderet urbem,\n'
                b' inferretque deos Latio, genus unde Latinum,\n'
                b' Albanique patres, atque altae moenia Romae.\n'
                b' Musa, mihi causas memora, quo numine laeso,\n'
                b'-quidve dolens, regina deum tot volvere casus\n'
                b'-insignem pietate virum, tot adire labores\n'
                b'-impulerit. Tantaene animis caelestibus irae?\n'
                b' \n'
            )),
        ])

        results = list(patcher.patch())
        self.assertEqual(len(results), 1)

        result = results[0]
        self.assertTrue(result.success)
        self.assertIsNotNone(result.patch)

        with open('foo.txt', 'rb') as fp:
            self.assertEqual(fp.read(), FOO1)

        # There should not be a new commit. HEAD won't change.
        self.assertEqual(self._git_get_head(), head)

    def test_patch_with_commit(self) -> None:
        """Testing GitPatcher.patch with committing"""
        client = self.build_client()

        # Refresh state so that indexes will be looked up. For some reason,
        # we need to do this after building the client.
        self._run_git(['update-index', '--refresh'])

        num_commits = self._git_get_num_commits()

        patcher = client.get_patcher(patches=[
            Patch(content=(
                b'diff --git a/foo.txt b/foo.txt\n'
                b'index 634b3e8ff85bada6f928841a9f2c505560840b3a..'
                b'5e98e9540e1b741b5be24fcb33c40c1c8069c1fb 100644\n'
                b'--- a/foo.txt\n'
                b'+++ b/foo.txt\n'
                b'@@ -6,7 +6,4 @@ multa quoque et bello passus, '
                b'dum conderet urbem,\n'
                b' inferretque deos Latio, genus unde Latinum,\n'
                b' Albanique patres, atque altae moenia Romae.\n'
                b' Musa, mihi causas memora, quo numine laeso,\n'
                b'-quidve dolens, regina deum tot volvere casus\n'
                b'-insignem pietate virum, tot adire labores\n'
                b'-impulerit. Tantaene animis caelestibus irae?\n'
                b' \n'
            )),
        ])
        patcher.prepare_for_commit(
            default_author=PatchAuthor(full_name='Test User',
                                       email='test@example.com'),
            default_message='Test message')

        results = list(patcher.patch())
        self.assertEqual(len(results), 1)

        result = results[0]
        self.assertTrue(result.success)
        self.assertIsNotNone(result.patch)

        with open('foo.txt', 'rb') as fp:
            self.assertEqual(fp.read(), FOO1)

        # There should be a new commit.
        self.assertEqual(self._git_get_num_commits(), num_commits + 1)

    def test_patch_with_multiple_patches(self) -> None:
        """Testing GitPatcher.patch with multiple patches"""
        client = self.build_client()

        # Refresh state so that indexes will be looked up. For some reason,
        # we need to do this after building the client.
        self._run_git(['update-index', '--refresh'])

        num_commits = self._git_get_num_commits()

        patcher = client.get_patcher(patches=[
            Patch(content=(
                b'diff --git a/foo.txt b/foo.txt\n'
                b'index 634b3e8ff85bada6f928841a9f2c505560840b3a..'
                b'5e98e9540e1b741b5be24fcb33c40c1c8069c1fb 100644\n'
                b'--- a/foo.txt\n'
                b'+++ b/foo.txt\n'
                b'@@ -6,7 +6,4 @@ multa quoque et bello passus, '
                b'dum conderet urbem,\n'
                b' inferretque deos Latio, genus unde Latinum,\n'
                b' Albanique patres, atque altae moenia Romae.\n'
                b' Musa, mihi causas memora, quo numine laeso,\n'
                b'-quidve dolens, regina deum tot volvere casus\n'
                b'-insignem pietate virum, tot adire labores\n'
                b'-impulerit. Tantaene animis caelestibus irae?\n'
                b' \n'
            )),
            Patch(content=(
                b'diff --git a/foo.txt b/foo.txt\n'
                b'index 5e98e9540e1b741b5be24fcb33c40c1c8069c1fb..'
                b'e619c1387f5feb91f0ca83194650bfe4f6c2e347 100644\n'
                b'--- a/foo.txt\n'
                b'+++ b/foo.txt\n'
                b'@@ -1,4 +1,6 @@\n'
                b' ARMA virumque cano, Troiae qui primus ab oris\n'
                b'+ARMA virumque cano, Troiae qui primus ab oris\n'
                b'+ARMA virumque cano, Troiae qui primus ab oris\n'
                b' Italiam, fato profugus, Laviniaque venit\n'
                b' litora, multum ille et terris iactatus et alto\n'
                b' vi superum saevae memorem Iunonis ob iram;\n'
            )),
        ])

        results = list(patcher.patch())
        self.assertEqual(len(results), 2)

        result = results[0]
        self.assertTrue(result.success)
        self.assertIsNotNone(result.patch)

        result = results[1]
        self.assertTrue(result.success)
        self.assertIsNotNone(result.patch)

        with open('foo.txt', 'rb') as fp:
            self.assertEqual(fp.read(), FOO2)

        # There should not be a new commit. HEAD won't change.
        self.assertEqual(self._git_get_num_commits(), num_commits)

    def test_patch_with_multiple_patches_and_commit(self) -> None:
        """Testing GitPatcher.patch with multiple patches and committing"""
        client = self.build_client()

        # Refresh state so that indexes will be looked up. For some reason,
        # we need to do this after building the client.
        self._run_git(['update-index', '--refresh'])

        num_commits = self._git_get_num_commits()

        patcher = client.get_patcher(patches=[
            Patch(content=(
                b'diff --git a/foo.txt b/foo.txt\n'
                b'index 634b3e8ff85bada6f928841a9f2c505560840b3a..'
                b'5e98e9540e1b741b5be24fcb33c40c1c8069c1fb 100644\n'
                b'--- a/foo.txt\n'
                b'+++ b/foo.txt\n'
                b'@@ -6,7 +6,4 @@ multa quoque et bello passus, '
                b'dum conderet urbem,\n'
                b' inferretque deos Latio, genus unde Latinum,\n'
                b' Albanique patres, atque altae moenia Romae.\n'
                b' Musa, mihi causas memora, quo numine laeso,\n'
                b'-quidve dolens, regina deum tot volvere casus\n'
                b'-insignem pietate virum, tot adire labores\n'
                b'-impulerit. Tantaene animis caelestibus irae?\n'
                b' \n'
            )),
            Patch(content=(
                b'diff --git a/foo.txt b/foo.txt\n'
                b'index 5e98e9540e1b741b5be24fcb33c40c1c8069c1fb..'
                b'e619c1387f5feb91f0ca83194650bfe4f6c2e347 100644\n'
                b'--- a/foo.txt\n'
                b'+++ b/foo.txt\n'
                b'@@ -1,4 +1,6 @@\n'
                b' ARMA virumque cano, Troiae qui primus ab oris\n'
                b'+ARMA virumque cano, Troiae qui primus ab oris\n'
                b'+ARMA virumque cano, Troiae qui primus ab oris\n'
                b' Italiam, fato profugus, Laviniaque venit\n'
                b' litora, multum ille et terris iactatus et alto\n'
                b' vi superum saevae memorem Iunonis ob iram;\n'
            )),
        ])
        patcher.prepare_for_commit(
            default_author=PatchAuthor(full_name='Test User',
                                       email='test@example.com'),
            default_message='Test message')

        results = list(patcher.patch())
        self.assertEqual(len(results), 2)

        result = results[0]
        self.assertTrue(result.success)
        self.assertIsNotNone(result.patch)

        result = results[1]
        self.assertTrue(result.success)
        self.assertIsNotNone(result.patch)

        with open('foo.txt', 'rb') as fp:
            self.assertEqual(fp.read(), FOO2)

        # There should be two new commits.
        self.assertEqual(self._git_get_num_commits(), num_commits + 2)

    def test_patch_with_revert(self) -> None:
        """Testing GitPatcher.patch with revert"""
        client = self.build_client()

        # Refresh state so that indexes will be looked up. For some reason,
        # we need to do this after building the client.
        self._run_git(['update-index', '--refresh'])

        num_commits = self._git_get_num_commits()

        patcher = client.get_patcher(
            revert=True,
            patches=[
                Patch(content=(
                    b'diff --git a/foo.txt b/foo.txt\n'
                    b'index 634b3e8ff85bada6f928841a9f2c505560840b3a..'
                    b'5e98e9540e1b741b5be24fcb33c40c1c8069c1fb 100644\n'
                    b'--- a/foo.txt\n'
                    b'+++ b/foo.txt\n'
                    b'@@ -6,4 +6,7 @@ multa quoque et bello passus, '
                    b'dum conderet urbem,\n'
                    b' inferretque deos Latio, genus unde Latinum,\n'
                    b' Albanique patres, atque altae moenia Romae.\n'
                    b' Musa, mihi causas memora, quo numine laeso,\n'
                    b'+quidve dolens, regina deum tot volvere casus\n'
                    b'+insignem pietate virum, tot adire labores\n'
                    b'+impulerit. Tantaene animis caelestibus irae?\n'
                    b' \n'
                )),
                Patch(content=(
                    b'diff --git a/foo.txt b/foo.txt\n'
                    b'index 5e98e9540e1b741b5be24fcb33c40c1c8069c1fb..'
                    b'e619c1387f5feb91f0ca83194650bfe4f6c2e347 100644\n'
                    b'--- a/foo.txt\n'
                    b'+++ b/foo.txt\n'
                    b'@@ -1,6 +1,4 @@\n'
                    b' ARMA virumque cano, Troiae qui primus ab oris\n'
                    b'-ARMA virumque cano, Troiae qui primus ab oris\n'
                    b'-ARMA virumque cano, Troiae qui primus ab oris\n'
                    b' Italiam, fato profugus, Laviniaque venit\n'
                    b' litora, multum ille et terris iactatus et alto\n'
                    b' vi superum saevae memorem Iunonis ob iram;\n'
                )),
            ])

        results = list(patcher.patch())
        self.assertEqual(len(results), 2)

        result = results[0]
        self.assertTrue(result.success)
        self.assertIsNotNone(result.patch)

        result = results[1]
        self.assertTrue(result.success)
        self.assertIsNotNone(result.patch)

        with open('foo.txt', 'rb') as fp:
            self.assertEqual(
                fp.read(),
                b'ARMA virumque cano, Troiae qui primus ab oris\n'
                b'ARMA virumque cano, Troiae qui primus ab oris\n'
                b'ARMA virumque cano, Troiae qui primus ab oris\n'
                b'Italiam, fato profugus, Laviniaque venit\n'
                b'litora, multum ille et terris iactatus et alto\n'
                b'vi superum saevae memorem Iunonis ob iram;\n'
                b'multa quoque et bello passus, dum conderet urbem,\n'
                b'inferretque deos Latio, genus unde Latinum,\n'
                b'Albanique patres, atque altae moenia Romae.\n'
                b'Musa, mihi causas memora, quo numine laeso,\n'
                b'\n')

        # There should not be a new commit. HEAD won't change.
        self.assertEqual(self._git_get_num_commits(), num_commits)

    def test_patch_with_revert_and_commit(self) -> None:
        """Testing GitPatcher.patch with revert and commit"""
        client = self.build_client()

        # Refresh state so that indexes will be looked up. For some reason,
        # we need to do this after building the client.
        self._run_git(['update-index', '--refresh'])

        num_commits = self._git_get_num_commits()

        patcher = client.get_patcher(
            revert=True,
            patches=[
                Patch(content=(
                    b'diff --git a/foo.txt b/foo.txt\n'
                    b'index 634b3e8ff85bada6f928841a9f2c505560840b3a..'
                    b'5e98e9540e1b741b5be24fcb33c40c1c8069c1fb 100644\n'
                    b'--- a/foo.txt\n'
                    b'+++ b/foo.txt\n'
                    b'@@ -6,4 +6,7 @@ multa quoque et bello passus, '
                    b'dum conderet urbem,\n'
                    b' inferretque deos Latio, genus unde Latinum,\n'
                    b' Albanique patres, atque altae moenia Romae.\n'
                    b' Musa, mihi causas memora, quo numine laeso,\n'
                    b'+quidve dolens, regina deum tot volvere casus\n'
                    b'+insignem pietate virum, tot adire labores\n'
                    b'+impulerit. Tantaene animis caelestibus irae?\n'
                    b' \n'
                )),
                Patch(content=(
                    b'diff --git a/foo.txt b/foo.txt\n'
                    b'index 5e98e9540e1b741b5be24fcb33c40c1c8069c1fb..'
                    b'e619c1387f5feb91f0ca83194650bfe4f6c2e347 100644\n'
                    b'--- a/foo.txt\n'
                    b'+++ b/foo.txt\n'
                    b'@@ -1,6 +1,4 @@\n'
                    b' ARMA virumque cano, Troiae qui primus ab oris\n'
                    b'-ARMA virumque cano, Troiae qui primus ab oris\n'
                    b'-ARMA virumque cano, Troiae qui primus ab oris\n'
                    b' Italiam, fato profugus, Laviniaque venit\n'
                    b' litora, multum ille et terris iactatus et alto\n'
                    b' vi superum saevae memorem Iunonis ob iram;\n'
                )),
            ])
        patcher.prepare_for_commit(
            default_author=PatchAuthor(full_name='Test User',
                                       email='test@example.com'),
            default_message='Test message')

        results = list(patcher.patch())
        self.assertEqual(len(results), 2)

        result = results[0]
        self.assertTrue(result.success)
        self.assertIsNotNone(result.patch)

        result = results[1]
        self.assertTrue(result.success)
        self.assertIsNotNone(result.patch)

        with open('foo.txt', 'rb') as fp:
            self.assertEqual(
                fp.read(),
                b'ARMA virumque cano, Troiae qui primus ab oris\n'
                b'ARMA virumque cano, Troiae qui primus ab oris\n'
                b'ARMA virumque cano, Troiae qui primus ab oris\n'
                b'Italiam, fato profugus, Laviniaque venit\n'
                b'litora, multum ille et terris iactatus et alto\n'
                b'vi superum saevae memorem Iunonis ob iram;\n'
                b'multa quoque et bello passus, dum conderet urbem,\n'
                b'inferretque deos Latio, genus unde Latinum,\n'
                b'Albanique patres, atque altae moenia Romae.\n'
                b'Musa, mihi causas memora, quo numine laeso,\n'
                b'\n')

        # There should be two new commits.
        self.assertEqual(self._git_get_num_commits(), num_commits + 2)<|MERGE_RESOLUTION|>--- conflicted
+++ resolved
@@ -686,8 +686,6 @@
                 'parent_diff': None,
             })
 
-<<<<<<< HEAD
-=======
     def test_diff_with_exclude_patterns_and_moved_file(self) -> None:
         """Testing GitClient.diff with file exclusion and moved file"""
         client = self.build_client(
@@ -719,7 +717,6 @@
         self.assertIn(b'renamed.txt', diff_content)
         self.assertNotIn(b'exclude.txt', diff_content)
 
->>>>>>> 1cc4bbdd
     def test_diff_with_branch_diverge(self) -> None:
         """Testing GitClient.diff with divergent branches"""
         client = self.build_client(needs_diff=True)
