--- conflicted
+++ resolved
@@ -581,11 +581,7 @@
         return youngest_remote_commit
 
     def diff(self, revisions, include_files=[], exclude_patterns=[],
-<<<<<<< HEAD
-             extra_args=[], with_parent_diff=True):
-=======
-             no_renames=False, extra_args=[]):
->>>>>>> c0086242
+             no_renames=False, extra_args=[], with_parent_diff=True):
         """Perform a diff using the given revisions.
 
         If no revisions are specified, this will do a diff of the contents of
