"""The rbt patch command."""

from __future__ import print_function, unicode_literals

import logging
import os
import re
import sys
from gettext import gettext as _, ngettext

import six
from rbtools.api.errors import APIError
from rbtools.clients import PatchAuthor
from rbtools.clients.errors import CreateCommitError
from rbtools.commands import Command, CommandError, Option
from rbtools.utils.commands import extract_commit_message
from rbtools.utils.filesystem import make_tempfile
from rbtools.utils.review_request import parse_review_request_url


logger = logging.getLogger(__name__)


COMMIT_ID_SPLIT_RE = re.compile(r'\s*,\s*')


class Patch(Command):
    """Applies a specific patch from a RB server.

    The patch file indicated by the request id is downloaded from the
    server and then applied locally."""

    name = 'patch'
    author = 'The Review Board Project'

    needs_api = True
    needs_scm_client = True

    args = '<review-request-id>'
    option_list = [
        Option('-c', '--commit',
               dest='commit',
               action='store_true',
               default=False,
               help='Commits using information fetched '
                    'from the review request (Git/Mercurial only).',
               added_in='0.5.3'),
        Option('-C', '--commit-no-edit',
               dest='commit_no_edit',
               action='store_true',
               default=False,
               help='Commits using information fetched '
                    'from the review request (Git/Mercurial only). '
                    'This differs from --commit by not invoking the editor '
                    'to modify the commit message.'),
        Option('--diff-revision',
               dest='diff_revision',
               metavar='REVISION',
               default=None,
               help='The Review Board diff revision ID to use for the patch.'),
        Option('--px',
               dest='px',
               metavar='NUM',
               default=None,
               help="Strips the given number of paths from filenames in the "
                    "diff. Equivalent to patch's `-p` argument."),
        Option('--print',
               dest='patch_stdout',
               action='store_true',
               default=False,
               help='Prints the patch to standard output instead of applying '
                    'it to the tree.',
               added_in='0.5.3'),
        Option('-R', '--revert',
               dest='revert_patch',
               action='store_true',
               default=False,
               help='Revert the given patch instead of applying it.\n'
                    'This feature does not work with Bazaar or Mercurial '
                    'repositories.',
               added_in='0.7.3'),
        Option('--write',
               dest='patch_outfile',
               default=None,
               help='Write the patch to a given file instead of applying '
                    'it to the tree.',
               added_in='2.0.1'),
        Option('--commit-ids',
               dest='commit_ids',
               default=None,
               help='Comma-separated list of commit IDs to apply.\n'
                    'This only applies to review requests created with commit '
                    'history.',
               added_in='2.0'),
        Option('--squash',
               dest='squash',
               action='store_true',
               default=False,
               help='Squash all patches into one commit. This is only used if '
                    'also using -c/--commit or -C/--commit-no-edit.',
               added_in='2.0'),
        Command.server_options,
        Command.repository_options,
    ]

    def get_patches(self, diff_revision=None, commit_ids=None, squashed=False,
                    reverted=False):
        """Return the requested patches and their metadata.

        If a diff revision is not specified, then this will look at the most
        recent diff.

        Args:
            diff_revision (int, optional):
                The diff revision to apply.

                The latest revision will be used if not provided.

            commit_ids (list of unicode, optional):
                The specific commit IDs to apply.

                If not specified, the squashed version of any commits
                (or the sole diff, in a non-multi-commit review request)
                will be applied.

            squashed (bool, optional):
                Whether to return a squashed version of the commits, if
                using a multi-commit review request.

            reverted (bool, optional):
                Return patches in the order needed to revert them.

        Returns:
            list of dict:
            A list of dictionaries with the following keys:

            ``basedir`` (:py:class:`unicode`):
                The base directory of the returned patch.

            ``diff`` (:py:class:`bytes`):
                The actual patch contents.

            ``patch_num`` (:py:class:`int`):
                The application number for the patch. This is 1-based.

            ``revision`` (:py:class:`int`):
                The revision of the returned patch.

            ``commit_meta`` (:py:class:`dict`):
                Metadata about the requested commit if one was requested.
                Otherwise, this will be ``None``.

        Raises:
            rbtools.command.CommandError:
                One of the following occurred:

                * The patch could not be retrieved or does not exist
                * The review request was created without history support and
                  ``commit_ids`` was provided.
                * One or more requested commit IDs could not be found.
        """
        if commit_ids is not None:
            commit_ids = set(commit_ids)

        # Sanity-check the arguments, making sure that the options provided
        # are compatible with each other and with the Review Board server.
        server_supports_history = self.capabilities.has_capability(
            'review_requests', 'supports_history')

        if server_supports_history:
            if squashed and commit_ids:
                logger.warning(
                    '--squash is not compatible with --commit-ids; '
                    'ignoring --squash')
                squashed = False
        else:
            squashed = True

            if commit_ids:
                logger.warning('This server does not support review requests '
                               'with history; ignoring --commit-ids=...')
                commit_ids = None

        # If a diff revision is not specified, we'll need to get the latest
        # revision through the API.
        if diff_revision is None:
            try:
                diffs = self.api_root.get_diffs(
                    review_request_id=self._review_request_id,
                    only_fields='',
                    only_links='')
            except APIError as e:
                raise CommandError('Error getting diffs: %s' % e)

            # Use the latest diff if a diff revision was not given.
            # Since diff revisions start a 1, increment by one, and
            # never skip a number, the latest diff revisions number
            # should be equal to the number of diffs.
            diff_revision = diffs.total_results

        try:
            # Fetch the main diff and (unless we're squashing) any commits within.
            if squashed:
                diff = self.api_root.get_diff(
                    review_request_id=self._review_request_id,
                    diff_revision=diff_revision)
            else:
                diff = self.api_root.get_diff(
                    review_request_id=self._review_request_id,
                    diff_revision=diff_revision,
                    expand='commits')
        except APIError:
            raise CommandError('The specified diff revision does not '
                               'exist.')

        # Begin to gather results.
        patches = []

        if squashed or len(diff.commits) == 0:
            # Either this was a review request created before we had
            # multi-commit, or the user requested to squash everything. Return
            # a single patch.

            try:
                diff_content = diff.get_patch().data
            except APIError:
                raise CommandError(
                    _('Unable to retrieve the diff content for revision %s')
                    % diff_revision)

            # We only have one patch to apply, containing a squashed version
            # of all commits.
            patches.append({
                'base_dir': getattr(diff, 'basedir', ''),
                'commit_meta': None,
                'diff': diff_content,
                'patch_num': 1,
                'revision': diff_revision,
            })
        else:
            # We'll be returning one patch per commit. This may be the
            # entire list of the review request, or a filtered list.
            commits = diff.commits

            if commit_ids:
                # Filter the commits down by the specified list of IDs.
                commit_ids = set(commit_ids)
                commits = [
                    commit
                    for commit in commits
                    if commit['commit_id'] in commit_ids
                ]

                # Make sure we're not missing any.
                if len(commits) != len(commit_ids):
                    found_commit_ids = set(
                        commit['commit_id']
                        for commit in commits
                    )

                    raise CommandError(
                        _('The following commit IDs could not be found: %s')
                        % ', '.join(sorted(commit_ids - found_commit_ids)))

            for patch_num, commit in enumerate(commits, start=1):
                try:
                    diff_content = commit.get_patch().data
                except APIError:
                    raise CommandError(
                        _('Unable to retrieve the diff content for '
                          'revision %(diff_revision)d, commit %(commit_id)s')
                        % {
                            'diff_revision': diff_revision,
                            'commit_id': commit['commit_id'],
                        })

                assert isinstance(diff_content, bytes)

                patches.append({
                    # DiffSets on review requests created with history
                    # support *always* have an empty base dir.
                    'base_dir': '',

                    'commit_meta': {
                        'author': PatchAuthor(full_name=commit.author_name,
                                              email=commit.author_email),
                        'author_date': commit.author_date,
                        'committer_date': commit.committer_date,
                        'committer_email': commit.committer_email,
                        'committer_name': commit.committer_name,
                        'message': commit.commit_message,
                    },
                    'diff': diff_content,
                    'patch_num': patch_num,
                    'revision': diff_revision,
                })

        if reverted:
            patches = list(reversed(patches))

        return patches

    def apply_patch(self, diff_file_path, base_dir, patch_num, total_patches,
                    revert=False):
        """Apply a patch to the tree.

        Args:
            diff_file_path (unicode):
                The file path of the diff being applied.

            base_dir (unicode):
                The base directory within which to apply the patch.

            patch_num (int):
                The 1-based index of the patch being applied.

            total_patches (int):
                The total number of patches being applied.

            revert (bool, optional):
                Whether the patch is being reverted.

        Returns:
            bool:
            ``True`` if the patch was applied/reverted successfully.
            ``False`` if the patch was partially applied/reverted but there
            were conflicts.

        Raises:
            rbtools.command.CommandError:
                There was an error applying or reverting the patch.
        """
        # If we're working with more than one patch, show the patch number
        # we're applying or reverting. If we're only working with one, the
        # previous log from _apply_patches() will suffice.
        if total_patches > 1:
            if revert:
                msg = _('Reverting patch %(num)d/%(total)d...')
            else:
                msg = _('Applying patch %(num)d/%(total)d...')

            logger.info(
                msg,
                {
                    'num': patch_num,
                    'total': total_patches,
                })

        result = self.tool.apply_patch(
            patch_file=diff_file_path,
            base_path=self.repository_info.base_path,
            base_dir=base_dir,
            p=self.options.px,
            revert=revert)

        if result.patch_output:
            print()

            patch_output = result.patch_output.strip()

            if six.PY2:
                print(patch_output)
            else:
                sys.stdout.buffer.write(patch_output)
                print()

            print()

        if not result.applied:
            if revert:
                raise CommandError(
                    'Unable to revert the patch. The patch may be invalid, or '
                    'there may be conflicts that could not be resolved.')
            else:
                raise CommandError(
                    'Unable to apply the patch. The patch may be invalid, or '
                    'there may be conflicts that could not be resolved.')

        if result.has_conflicts:
            if result.conflicting_files:
                if revert:
                    print('The patch was partially reverted, but there were '
                          'conflicts in:')
                else:
                    print('The patch was partially applied, but there were '
                          'conflicts in:')

                print()

                for filename in result.conflicting_files:
                    print('    %s' % filename)

                print()
            elif revert:
                print('The patch was partially reverted, but there were '
                      'conflicts.')
            else:
                print('The patch was partially applied, but there were '
                      'conflicts.')

            return False

        return True

    def initialize(self):
        """Initialize the command.

        This overrides Command.initialize in order to handle full review
        request URLs on the command line. In this case, we want to parse that
        URL in order to pull the server name and diff revision out of it.

        Raises:
            rbtools.commands.CommandError:
                A review request URL passed in as the review request ID could
                not be parsed correctly or included a bad diff revision.
        """
        review_request_id = self.options.args[0]

        if review_request_id.startswith('http'):
            server_url, review_request_id, diff_revision = \
                parse_review_request_url(review_request_id)

            if diff_revision and '-' in diff_revision:
                raise CommandError('Interdiff patches are not supported: %s.'
                                   % diff_revision)

            if review_request_id is None:
                raise CommandError('The URL %s does not appear to be a '
                                   'review request.')

            self.options.server = server_url
            self.options.diff_revision = diff_revision
            self.options.args[0] = review_request_id

        self.needs_scm_client = not self.options.patch_stdout
        self.needs_repository = not self.options.patch_stdout

        super(Patch, self).initialize()

    def main(self, review_request_id):
        """Run the command.

        Args:
            review_request_id (int):
                The ID of the review request to patch from.

        Raises:
            rbtools.command.CommandError:
                Patching the tree has failed.
        """
        self._review_request_id = review_request_id
        patch_stdout = self.options.patch_stdout
        patch_outfile = self.options.patch_outfile
        revert = self.options.revert_patch
        tool = self.tool

        if revert:
            if patch_stdout:
                raise CommandError(
                    _('--print and --revert cannot both be used.'))

            if patch_outfile and revert:
                raise CommandError(
                    _('--write and --revert cannot both be used.'))

        if patch_stdout and patch_outfile:
                raise CommandError(
                    _('--print and --write cannot both be used.'))

<<<<<<< HEAD
=======
        repository_info, tool = self.initialize_scm_tool(
            client_name=self.options.repository_type,
            require_repository_info=(not patch_stdout and
                                     not patch_outfile))

        server_url = None
        diff_revision = None

        if review_request_id.startswith('http'):
            (server_url,
             review_request_id,
             diff_revision) = parse_review_request_url(review_request_id)

            if diff_revision and '-' in diff_revision:
                raise CommandError('Interdiff patches not supported: %s.'
                                   % diff_revision)

        if server_url is None:
            server_url = self.get_server_url(repository_info, tool)

        if diff_revision is None:
            diff_revision = self.options.diff_revision

>>>>>>> 4eda5418
        if revert and not tool.supports_patch_revert:
            raise CommandError(
                _('The %s backend does not support reverting patches.')
                % tool.name)

<<<<<<< HEAD
        if not patch_stdout:
=======
        api_client, api_root = self.get_api(server_url)
        self.setup_tool(tool, api_root=api_root)

        if not patch_stdout and not patch_outfile:
            # Check if the repository info on the Review Board server matches
            # the local checkout.
            repository_info = repository_info.find_server_repository_info(
                api_root)

>>>>>>> 4eda5418
            # Check if the working directory is clean.
            try:
                if tool.has_pending_changes():
                    message = 'Working directory is not clean.'

                    if self.options.commit:
                        raise CommandError(message)
                    else:
                        logger.warning(message)
            except NotImplementedError:
                pass

        if self.options.commit_ids:
            # Do our best to normalize what gets passed in, so that we don't
            # end up with any blank entries.
            commit_ids = [
                commit_id
                for commit_id in COMMIT_ID_SPLIT_RE.split(
                    self.options.commit_ids.trim())
                if commit_id
            ]
        else:
            commit_ids = None

        # Fetch the patches from the review request, based on the requested
        # options.
        patches = self.get_patches(
            diff_revision=self.options.diff_revision,
            commit_ids=commit_ids,
            squashed=self.options.squash,
            reverted=revert)

        if patch_stdout:
            if six.PY3:
                stream = sys.stdout.buffer
            else:
                stream = sys.stdout

            self._output_patches(patches, stream)
        elif patch_outfile:
            try:
                with open(patch_outfile, 'wb') as fp:
                    self._output_patches(patches, fp)
            except IOError as e:
                raise CommandError(_('Unable to write patch to %s: %s')
                                   % (patch_outfile, e))
        else:
            self._apply_patches(patches)

    def _output_patches(self, patches, fp):
        """Output the contents of the patches to the console.

        Args:
            patches (list of dict):
                The list of patches that would be applied.

            fp (file or io.BufferedIOBase):
                The file pointer or stream to write the patch content to.
                This must accept byte strings.
        """
        for patch_data in patches:
            fp.write(patch_data['diff'])
            fp.write(b'\n')

    def _apply_patches(self, patches):
        """Apply a list of patches to the tree.

        Args:
            patches (list of dict):
                The list of patches to apply.

        Raises:
            rbtools.command.CommandError:
                Patching the tree has failed.
        """
        squash = self.options.squash
        revert = self.options.revert_patch
        commit_no_edit = self.options.commit_no_edit
        will_commit = self.options.commit or commit_no_edit
        total_patches = len(patches)

        # Check if we're planning to commit and have any patch without
        # metadata, in which case we'll need to fetch the review request so we
        # can generate a commit message.
        needs_review_request = will_commit and (
            squash or total_patches == 1 or
            any(patch_data['commit_meta'] is None for patch_data in patches)
        )

        if needs_review_request:
            # Fetch the review request to use as a description. We only
            # want to fetch this once.
            try:
                review_request = self.api_root.get_review_request(
                    review_request_id=self._review_request_id,
                    force_text_type='plain')
            except APIError as e:
                raise CommandError(
                    _('Error getting review request %(review_request_id)d: '
                      '%(error)s')
                    % {
                        'review_request_id': self._review_request_id,
                        'error': e,
                    })

            default_author = review_request.get_submitter()
            default_commit_message = extract_commit_message(review_request)
        else:
            default_author = None
            default_commit_message = None

        # Display a summary of what's about to be applied.
        diff_revision = patches[0]['revision']

        if revert:
            summary = ngettext(
                ('Reverting 1 patch from review request '
                 '%(review_request_id)s (diff revision %(diff_revision)s)'),
                ('Reverting %(num)d patches from review request '
                 '%(review_request_id)s (diff revision %(diff_revision)s)'),
                total_patches)
        else:
            summary = ngettext(
                ('Applying 1 patch from review request '
                 '%(review_request_id)s (diff revision %(diff_revision)s)'),
                ('Applying %(num)d patches from review request '
                 '%(review_request_id)s (diff revision %(diff_revision)s)'),
                total_patches)

        logger.info(
            summary,
            {
                'num': total_patches,
                'review_request_id': self._review_request_id,
                'diff_revision': diff_revision,
            })

        # Start applying all the patches.
        for patch_data in patches:
            patch_num = patch_data['patch_num']
            tmp_patch_file = make_tempfile(patch_data['diff'])

            success = self.apply_patch(
                diff_file_path=tmp_patch_file,
                base_dir=patch_data['base_dir'],
                patch_num=patch_num,
                total_patches=total_patches,
                revert=revert)

            os.unlink(tmp_patch_file)

            if not success:
                if revert:
                    error = _('Could not apply patch %(num)d of %(total)d')
                else:
                    error = _('Could not revert patch %(num)d of %(total)d')

                raise CommandError(error % {
                    'num': patch_num,
                    'total': total_patches,
                })

            # If the user wants to commit, then we'll be committing every
            # patch individually, unless the user wants to squash commits in
            # which case we'll only do this on the final commit.
            if will_commit and (not squash or patch_num == total_patches):
                meta = patch_data.get('commit_meta')

                if meta is not None and not squash and total_patches > 1:
                    # We are patching a commit so we already have the metadata
                    # required without making additional HTTP requests.
                    message = meta['message']
                    author = meta['author']
                else:
                    # We'll build this based on the summary/description from
                    # the review request and the patch number.
                    message = default_commit_message
                    author = default_author

                    assert message is not None
                    assert author is not None

                    if total_patches > 1:
                        # Record the patch number to help differentiate, in
                        # case we only have review request information and
                        # not commit messages. In practice, this shouldn't
                        # happen, as we should always have commit messages,
                        # but it's a decent safeguard.
                        message = '[%s/%s] %s' % (patch_num,
                                                  total_patches,
                                                  message)

                if revert:
                    # Make it clear that this commit is reverting a prior
                    # patch, so it's easy to identify.
                    message = '[Revert] %s' % message

                try:
                    self.tool.create_commit(
                        message=message,
                        author=author,
                        run_editor=not commit_no_edit)
                except CreateCommitError as e:
                    raise CommandError(six.text_type(e))
                except NotImplementedError:
                    raise CommandError('--commit is not supported with %s'
                                       % self.tool.name)<|MERGE_RESOLUTION|>--- conflicted
+++ resolved
@@ -432,8 +432,9 @@
             self.options.diff_revision = diff_revision
             self.options.args[0] = review_request_id
 
-        self.needs_scm_client = not self.options.patch_stdout
-        self.needs_repository = not self.options.patch_stdout
+        self.needs_scm_client = (not self.options.patch_stdout and
+                                 not self.options.patch_outfile)
+        self.needs_repository = self.needs_scm_client
 
         super(Patch, self).initialize()
 
@@ -464,53 +465,15 @@
                     _('--write and --revert cannot both be used.'))
 
         if patch_stdout and patch_outfile:
-                raise CommandError(
-                    _('--print and --write cannot both be used.'))
-
-<<<<<<< HEAD
-=======
-        repository_info, tool = self.initialize_scm_tool(
-            client_name=self.options.repository_type,
-            require_repository_info=(not patch_stdout and
-                                     not patch_outfile))
-
-        server_url = None
-        diff_revision = None
-
-        if review_request_id.startswith('http'):
-            (server_url,
-             review_request_id,
-             diff_revision) = parse_review_request_url(review_request_id)
-
-            if diff_revision and '-' in diff_revision:
-                raise CommandError('Interdiff patches not supported: %s.'
-                                   % diff_revision)
-
-        if server_url is None:
-            server_url = self.get_server_url(repository_info, tool)
-
-        if diff_revision is None:
-            diff_revision = self.options.diff_revision
-
->>>>>>> 4eda5418
+            raise CommandError(
+                _('--print and --write cannot both be used.'))
+
         if revert and not tool.supports_patch_revert:
             raise CommandError(
                 _('The %s backend does not support reverting patches.')
                 % tool.name)
 
-<<<<<<< HEAD
-        if not patch_stdout:
-=======
-        api_client, api_root = self.get_api(server_url)
-        self.setup_tool(tool, api_root=api_root)
-
         if not patch_stdout and not patch_outfile:
-            # Check if the repository info on the Review Board server matches
-            # the local checkout.
-            repository_info = repository_info.find_server_repository_info(
-                api_root)
-
->>>>>>> 4eda5418
             # Check if the working directory is clean.
             try:
                 if tool.has_pending_changes():
