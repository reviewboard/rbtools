--- conflicted
+++ resolved
@@ -706,14 +706,7 @@
         if base_dir:
             request.add_field('basedir', base_dir)
 
-<<<<<<< HEAD
-        return request
-=======
         if base_commit_id:
             request.add_field('base_commit_id', base_commit_id)
 
-        return request
-
-RESOURCE_MAP['application/vnd.reviewboard.org.diff-validation'] = \
-    ValidateDiffResource
->>>>>>> c5b153d5
+        return request